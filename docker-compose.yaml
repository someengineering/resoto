--- conflicted
+++ resolved
@@ -9,11 +9,7 @@
     ports:
       - "8529:8529"
     volumes:
-<<<<<<< HEAD
-      - fix_graphdb_data:/var/lib/arangodb3
-=======
       - fixinventory_graphdb_data:/var/lib/arangodb3
->>>>>>> 8e306a10
     command:
       - --database.auto-upgrade
   graphdb:
@@ -27,11 +23,7 @@
     ports:
       - "8529:8529"
     volumes:
-<<<<<<< HEAD
-      - fix_graphdb_data:/var/lib/arangodb3
-=======
       - fixinventory_graphdb_data:/var/lib/arangodb3
->>>>>>> 8e306a10
     ulimits:
       nofile:
         soft: 65535
@@ -43,11 +35,7 @@
       - "9090:9090"
     volumes:
       - ./dockerV2/prometheus.yml:/etc/prometheus/prometheus.yml
-<<<<<<< HEAD
-      - fix_tsdb_data:/prometheus
-=======
       - fixinventory_tsdb_data:/prometheus
->>>>>>> 8e306a10
     command:
       - --config.file=/etc/prometheus/prometheus.yml
       - --storage.tsdb.retention.time=730d
@@ -119,20 +107,11 @@
       - PSK
       - FIXSHELL_FIXCORE_URI=https://fixcore:8900
     volumes:
-<<<<<<< HEAD
-      - ~/fix-downloads:/home/fix/downloads
-=======
       - ~/fixinventory-downloads:/home/fixinventory/downloads
->>>>>>> 8e306a10
     command:
       - --wait
     restart: always
     stop_grace_period: 2m
 volumes:
-<<<<<<< HEAD
-  fix_graphdb_data:
-  fix_tsdb_data:
-=======
   fixinventory_graphdb_data:
-  fixinventory_tsdb_data:
->>>>>>> 8e306a10
+  fixinventory_tsdb_data: