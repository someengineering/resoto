--- conflicted
+++ resolved
@@ -145,13 +145,8 @@
                     graph_sender_t.start()
                     graph_sender_threads.append(graph_sender_t)
 
-<<<<<<< HEAD
-                self._resotocore.create_graph_and_update_model()
+                self._resotocore.create_graph_and_update_model(tempdir=tempdir)
                 collect(collectors, graph_queue, last_run)
-=======
-                self._resotocore.create_graph_and_update_model(tempdir=tempdir)
-                collect(collectors, graph_queue)
->>>>>>> 8b024b39
             finally:
                 log.debug("Telling graph sender threads to end")
                 for _ in range(graph_sender_pool_size):
