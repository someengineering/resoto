from functools import partial
from signal import SIGTERM
import time
import os
import sys
import threading
import resotolib.proc
from typing import List, Dict, Type, Optional, Any
from resotoworker.config import add_config
from resotolib.config import Config
from resotolib.logger import log, setup_logger, add_args as logging_add_args
from resotolib.jwt import add_args as jwt_add_args
<<<<<<< HEAD
from resotolib.baseplugin import BaseActionPlugin, BaseCollectorPlugin, PluginType
=======
from resotolib.baseplugin import BaseCollectorPlugin, BasePostCollectPlugin, PluginType
>>>>>>> 04399c38
from resotolib.web import WebServer
from resotolib.web.metrics import WebApp
from resotolib.utils import log_stats, increase_limits
from resotolib.args import ArgumentParser
from resotolib.core import add_args as core_add_args, resotocore, wait_for_resotocore
from resotolib.core.ca import TLSData
from resotolib.core.actions import CoreActions
from resotolib.core.tasks import CoreTasks
from resotoworker.pluginloader import PluginLoader
from resotoworker.collect import Collector
from resotoworker.cleanup import cleanup
from resotoworker.tag import core_tag_tasks_processor
from resotolib.event import (
    add_event_listener,
    Event,
    EventType,
)
from resotoworker.resotocore import Resotocore
import requests


# This will be used in main() and shutdown()
shutdown_event = threading.Event()
collect_event = threading.Event()


def main() -> None:
    setup_logger("resotoworker")
    # Try to run in a new process group and
    # ignore if not possible for whatever reason
    try:
        os.setpgid(0, 0)
    except Exception:
        pass

    resotolib.proc.parent_pid = os.getpid()

    arg_parser = ArgumentParser(
        description="resoto worker",
        env_args_prefix="RESOTOWORKER_",
    )
    add_args(arg_parser)
    jwt_add_args(arg_parser)
    logging_add_args(arg_parser)
    core_add_args(arg_parser)
    Config.add_args(arg_parser)
    TLSData.add_args(arg_parser)

    # Find resoto Plugins in the resoto.plugins module
    plugin_loader = PluginLoader()
    plugin_loader.add_plugin_args(arg_parser)

    # At this point the CLI, all Plugins as well as the WebServer have
    # added their args to the arg parser
    arg_parser.parse_args()

    try:
        wait_for_resotocore(resotocore.http_uri)
    except TimeoutError as e:
        log.fatal(f"Failed to connect to resotocore: {e}")
        sys.exit(1)

    tls_data: Optional[TLSData] = None
    if resotocore.is_secure:
        tls_data = TLSData(
            common_name=ArgumentParser.args.subscriber_id,
            resotocore_uri=resotocore.http_uri,
        )
        tls_data.start()
    config = Config(
        ArgumentParser.args.subscriber_id,
        resotocore_uri=resotocore.http_uri,
        tls_data=tls_data,
    )
    add_config(config)
    plugin_loader.add_plugin_config(config)
    config.load_config()

    def send_request(request: requests.Request) -> requests.Response:
        prepared = request.prepare()
        s = requests.Session()
        verify = None
        if tls_data:
            verify = tls_data.verify
        return s.send(request=prepared, verify=verify)

    core = Resotocore(send_request, config)

    collector = Collector(core.send_to_resotocore, config)

    # Handle Ctrl+c and other means of termination/shutdown
    resotolib.proc.initializer()
    add_event_listener(EventType.SHUTDOWN, shutdown, blocking=False)

    # Try to increase nofile and nproc limits
    increase_limits()

    web_server_args = {}
    if tls_data:
        web_server_args = {
            "ssl_cert": tls_data.cert_path,
            "ssl_key": tls_data.key_path,
        }
    web_server = WebServer(
        WebApp(mountpoint=Config.resotoworker.web_path),
        web_host=Config.resotoworker.web_host,
        web_port=Config.resotoworker.web_port,
        **web_server_args,
    )
    web_server.daemon = True
    web_server.start()

    core_actions = CoreActions(
        identifier=f"{ArgumentParser.args.subscriber_id}-collector",
        resotocore_uri=resotocore.http_uri,
        resotocore_ws_uri=resotocore.ws_uri,
        actions={
            "collect": {
                "timeout": Config.resotoworker.timeout,
                "wait_for_completion": True,
            },
            "cleanup": {
                "timeout": Config.resotoworker.timeout,
                "wait_for_completion": True,
            },
        },
        message_processor=partial(core_actions_processor, plugin_loader, tls_data, collector),
        tls_data=tls_data,
    )

    task_queue_filter = {}
    if len(Config.resotoworker.collector) > 0:
        task_queue_filter = {"cloud": list(Config.resotoworker.collector)}
    core_tasks = CoreTasks(
        identifier=f"{ArgumentParser.args.subscriber_id}-tagger",
        resotocore_ws_uri=resotocore.ws_uri,
        tasks=["tag"],
        task_queue_filter=task_queue_filter,
        message_processor=core_tag_tasks_processor,
        tls_data=tls_data,
    )
    core_actions.start()
    core_tasks.start()

    for Plugin in plugin_loader.plugins(PluginType.ACTION):
        assert issubclass(Plugin, BaseActionPlugin)
        try:
            log.debug(f"Starting action plugin {Plugin}")
            plugin = Plugin(tls_data=tls_data)
            plugin.start()
        except Exception as e:
            log.exception(f"Caught unhandled persistent Plugin exception {e}")

    # We wait for the shutdown Event to be set() and then end the program
    # While doing so we print the list of active threads once per 15 minutes
    shutdown_event.wait()
    web_server.shutdown()  # type: ignore
    time.sleep(1)  # everything gets 1000ms to shutdown gracefully before we force it
    resotolib.proc.kill_children(SIGTERM, ensure_death=True)
    log.info("Shutdown complete")
    os._exit(0)


<<<<<<< HEAD
def core_actions_processor(
    plugin_loader: PluginLoader, tls_data: Optional[TLSData], collector: Collector, message: Dict[str, Any]
) -> Optional[Dict[str, Any]]:
    collectors: List[Type[BaseCollectorPlugin]] = plugin_loader.plugins(PluginType.COLLECTOR)  # type: ignore
    # todo: clean this up
=======
def core_actions_processor(plugin_loader: PluginLoader, tls_data: TLSData, collector: Collector, message: Dict) -> None:
    collectors: List[BaseCollectorPlugin] = plugin_loader.plugins(PluginType.COLLECTOR)
    post_collectors: List[BasePostCollectPlugin] = plugin_loader.plugins(PluginType.POST_COLLECT)
>>>>>>> 04399c38
    if not isinstance(message, dict):
        log.error(f"Invalid message: {message}")
        return None
    kind = message.get("kind")
    message_type = message.get("message_type")
    data = message.get("data")
    task_id = data.get("task")  # type: ignore
    log.debug(f"Received message of kind {kind}, type {message_type}, data: {data}")
    if kind == "action":
        try:
            if message_type == "collect":
                start_time = time.time()
                collector.collect_and_send(collectors, post_collectors, task_id=task_id)
                run_time = int(time.time() - start_time)
                log.info(f"Collect ran for {run_time} seconds")
            elif message_type == "cleanup":
                if not Config.resotoworker.cleanup:
                    log.info("Cleanup called but disabled in config" " (resotoworker.cleanup) - skipping")
                else:
                    if Config.resotoworker.cleanup_dry_run:
                        log.info("Cleanup called with dry run configured" " (resotoworker.cleanup_dry_run)")
                    start_time = time.time()
                    cleanup(tls_data=tls_data)
                    run_time = int(time.time() - start_time)
                    log.info(f"Cleanup ran for {run_time} seconds")
            else:
                raise ValueError(f"Unknown message type {message_type}")
        except Exception as e:
            log.exception(f"Failed to {message_type}: {e}")
            reply_kind = "action_error"
        else:
            reply_kind = "action_done"

        reply_message = {
            "kind": reply_kind,
            "message_type": message_type,
            "data": data,
        }
        return reply_message
    return None


def shutdown(event: Event) -> None:
    reason = event.data.get("reason")
    emergency = event.data.get("emergency")

    if emergency:
        resotolib.proc.emergency_shutdown(reason)

    current_pid = os.getpid()
    if current_pid != resotolib.proc.parent_pid:
        return

    if reason is None:
        reason = "unknown reason"
    log.info((f"Received shut down event {event.event_type}:" f" {reason} - killing all threads and child processes"))
    shutdown_event.set()  # and then end the program


def force_shutdown(delay: int = 10) -> None:
    time.sleep(delay)
    log_stats()
    log.error(("Some child process or thread timed out during shutdown" " - forcing shutdown completion"))
    os._exit(0)


def add_args(arg_parser: ArgumentParser) -> None:
    arg_parser.add_argument(
        "--subscriber-id",
        help="Unique subscriber ID (default: resoto.worker)",
        default="resoto.worker",
        dest="subscriber_id",
        type=str,
    )


if __name__ == "__main__":
    main()<|MERGE_RESOLUTION|>--- conflicted
+++ resolved
@@ -10,11 +10,7 @@
 from resotolib.config import Config
 from resotolib.logger import log, setup_logger, add_args as logging_add_args
 from resotolib.jwt import add_args as jwt_add_args
-<<<<<<< HEAD
-from resotolib.baseplugin import BaseActionPlugin, BaseCollectorPlugin, PluginType
-=======
-from resotolib.baseplugin import BaseCollectorPlugin, BasePostCollectPlugin, PluginType
->>>>>>> 04399c38
+from resotolib.baseplugin import BaseActionPlugin, BasePostCollectPlugin, BaseCollectorPlugin, PluginType
 from resotolib.web import WebServer
 from resotolib.web.metrics import WebApp
 from resotolib.utils import log_stats, increase_limits
@@ -178,17 +174,12 @@
     os._exit(0)
 
 
-<<<<<<< HEAD
 def core_actions_processor(
     plugin_loader: PluginLoader, tls_data: Optional[TLSData], collector: Collector, message: Dict[str, Any]
 ) -> Optional[Dict[str, Any]]:
     collectors: List[Type[BaseCollectorPlugin]] = plugin_loader.plugins(PluginType.COLLECTOR)  # type: ignore
+    post_collectors: List[Type[BasePostCollectPlugin]] = plugin_loader.plugins(PluginType.POST_COLLECT)  # type: ignore
     # todo: clean this up
-=======
-def core_actions_processor(plugin_loader: PluginLoader, tls_data: TLSData, collector: Collector, message: Dict) -> None:
-    collectors: List[BaseCollectorPlugin] = plugin_loader.plugins(PluginType.COLLECTOR)
-    post_collectors: List[BasePostCollectPlugin] = plugin_loader.plugins(PluginType.POST_COLLECT)
->>>>>>> 04399c38
     if not isinstance(message, dict):
         log.error(f"Invalid message: {message}")
         return None
