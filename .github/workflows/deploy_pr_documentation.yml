name: Compile Documentation

on: 
  push:
    branches: [ main ]
    paths:
      - 'docs/**'

jobs:
  deploy_documentation:
    name: "deploy_documentation"
    runs-on: ubuntu-latest
    steps:
    - uses: actions/checkout@v2
<<<<<<< HEAD
    - name: Build documentation
      uses: ammaraskar/sphinx-action@master
=======
    - uses: ammaraskar/sphinx-action@master
>>>>>>> 9742833b
      with:
        docs-folder: "docs/"

    # Publish built docs to gh-pages branch.
    # ===============================
    - name: Commit documentation
      run: |
        git clone https://github.com/someengineering/cloudkeeper.git --single-branch gh-pages
        cd gh-pages
        git switch --orphan gh-pages
        cd ..
        cp -r docs/_build/html/* gh-pages/
        cd gh-pages
        touch .nojekyll
        echo 'docs.some.engineering' > CNAME
        git config --local user.email "action@github.com"
        git config --local user.name "GitHub Action"
        git add .
        git commit -m "Update documentation" -a --allow-empty
        # The above command will fail if no changes were present, so we ignore
        # that.
    - name: Push documentation
      uses: ad-m/github-push-action@master
      with:
        branch: gh-pages
        directory: gh-pages
        force: true
        github_token: ${{ secrets.GITHUB_TOKEN }}<|MERGE_RESOLUTION|>--- conflicted
+++ resolved
@@ -12,12 +12,8 @@
     runs-on: ubuntu-latest
     steps:
     - uses: actions/checkout@v2
-<<<<<<< HEAD
     - name: Build documentation
       uses: ammaraskar/sphinx-action@master
-=======
-    - uses: ammaraskar/sphinx-action@master
->>>>>>> 9742833b
       with:
         docs-folder: "docs/"
 
