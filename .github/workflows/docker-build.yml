--- conflicted
+++ resolved
@@ -75,38 +75,24 @@
           echo ${{ steps.platform.outputs.uitag }}
           echo ${{ steps.platform.outputs.latest }}
 
-<<<<<<< HEAD
-      - name: Docker fixbase meta
-=======
       - name: Docker fixinventorybase meta
->>>>>>> 8e306a10
         id: basemeta
         uses: docker/metadata-action@v4
         with:
           images: |
-<<<<<<< HEAD
-            someengineering/fixbase
-            ghcr.io/someengineering/fixbase
-=======
             someengineering/fixinventorybase
             ghcr.io/someengineering/fixinventorybase
->>>>>>> 8e306a10
-          flavor: |
-            latest=${{ steps.platform.outputs.latest }}
-          tags: |
-            type=pep440,pattern={{version}}
-            type=pep440,pattern={{major}}.{{minor}}
-            type=pep440,pattern={{major}}
-            type=sha,prefix=
-            type=edge
-          labels: |
-<<<<<<< HEAD
-            org.opencontainers.image.title=fixbase
-            org.opencontainers.image.description=Fix base image
-=======
+          flavor: |
+            latest=${{ steps.platform.outputs.latest }}
+          tags: |
+            type=pep440,pattern={{version}}
+            type=pep440,pattern={{major}}.{{minor}}
+            type=pep440,pattern={{major}}
+            type=sha,prefix=
+            type=edge
+          labels: |
             org.opencontainers.image.title=fixinventorybase
             org.opencontainers.image.description=Fix Inventory base image
->>>>>>> 8e306a10
             org.opencontainers.image.vendor=Some Engineering Inc.
 
       - name: Docker fixcore meta
@@ -117,11 +103,8 @@
           images: |
             someengineering/fixcore
             ghcr.io/someengineering/fixcore
-<<<<<<< HEAD
-=======
-            someengineering/resotocore
-            ghcr.io/someengineering/resotocore
->>>>>>> 8e306a10
+            someengineering/fixcore
+            ghcr.io/someengineering/fixcore
           flavor: |
             latest=${{ steps.platform.outputs.latest }}
           tags: |
@@ -132,11 +115,7 @@
             type=edge
           labels: |
             org.opencontainers.image.title=fixcore
-<<<<<<< HEAD
-            org.opencontainers.image.description=Fix Core
-=======
             org.opencontainers.image.description=Fix Inventory Core
->>>>>>> 8e306a10
             org.opencontainers.image.vendor=Some Engineering Inc.
 
       - name: Docker fixworker meta
@@ -147,11 +126,8 @@
           images: |
             someengineering/fixworker
             ghcr.io/someengineering/fixworker
-<<<<<<< HEAD
-=======
-            someengineering/resotoworker
-            ghcr.io/someengineering/resotoworker
->>>>>>> 8e306a10
+            someengineering/fixworker
+            ghcr.io/someengineering/fixworker
           flavor: |
             latest=${{ steps.platform.outputs.latest }}
           tags: |
@@ -162,11 +138,7 @@
             type=edge
           labels: |
             org.opencontainers.image.title=fixworker
-<<<<<<< HEAD
-            org.opencontainers.image.description=Fix Worker
-=======
             org.opencontainers.image.description=Fix Inventory Worker
->>>>>>> 8e306a10
             org.opencontainers.image.vendor=Some Engineering Inc.
 
       - name: Docker fixmetrics meta
@@ -187,11 +159,7 @@
             type=edge
           labels: |
             org.opencontainers.image.title=fixmetrics
-<<<<<<< HEAD
-            org.opencontainers.image.description=Fix Metrics
-=======
             org.opencontainers.image.description=Fix Inventory Metrics
->>>>>>> 8e306a10
             org.opencontainers.image.vendor=Some Engineering Inc.
 
       - name: Docker fixshell meta
@@ -201,13 +169,9 @@
         with:
           images: |
             someengineering/fixshell
-<<<<<<< HEAD
             someengineering/resh
             ghcr.io/someengineering/fixshell
             ghcr.io/someengineering/resh
-=======
-            ghcr.io/someengineering/fixshell
->>>>>>> 8e306a10
           flavor: |
             latest=${{ steps.platform.outputs.latest }}
           tags: |
@@ -218,11 +182,7 @@
             type=edge
           labels: |
             org.opencontainers.image.title=fixshell
-<<<<<<< HEAD
-            org.opencontainers.image.description=Fix Shell (resh)
-=======
             org.opencontainers.image.description=Fix Inventory Shell (fixsh)
->>>>>>> 8e306a10
             org.opencontainers.image.vendor=Some Engineering Inc.
 
       - name: Set up QEMU
@@ -250,19 +210,11 @@
           username: ${{ github.actor }}
           password: ${{ secrets.GITHUB_TOKEN }}
 
-<<<<<<< HEAD
-      - name: Build and push fixbase Docker image
-        uses: docker/build-push-action@v3
-        with:
-          context: .
-          file: ./Dockerfile.fixbase
-=======
       - name: Build and push fixinventorybase Docker image
         uses: docker/build-push-action@v3
         with:
           context: .
           file: ./Dockerfile.fixinventorybase
->>>>>>> 8e306a10
           platforms: ${{ steps.platform.outputs.targets }}
           push: ${{ github.event_name != 'pull_request' }}
           build-args: |
