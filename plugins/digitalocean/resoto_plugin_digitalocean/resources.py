--- conflicted
+++ resolved
@@ -49,6 +49,12 @@
         """
         return None
 
+    def tag_resource_name(self) -> Optional[str]:
+        """Resource name in case tagging is supported by digitalocean.
+        Not all resources support tagging.
+        """
+        return None
+
     def delete(self, graph: Graph) -> bool:
         """Delete a resource in the cloud"""
         delete_uri_path = self.delete_uri_path()
@@ -71,7 +77,6 @@
 
         raise NotImplementedError
 
-<<<<<<< HEAD
     def update_tag(self, key: str, value: str) -> bool:
 
         tag_resource_name = self.tag_resource_name()
@@ -117,55 +122,12 @@
                 raise RuntimeError(
                     f"Cannot update tag on resource {self.id}, credentials not found for team {team.id}"
                 )
-=======
-    def update_tag(self, key, value) -> bool:
-
-        if self.tag_resource_name():
-            log.debug(f"Updating tag {key} on resource {self.id}")
-            if value:
-                log.warning(
-                    "DigitalOcean does not support tag values. It will be ignored."
-                )
-            team = self._account
-            credentials = get_team_credentials(team.id)
             client = StreamingWrapper(
                 credentials.api_token,
                 credentials.spaces_access_key,
                 credentials.spaces_secret_key,
             )
-
-            tag_ready: bool = True
-
-            tag_count = client.get_tag_count(key)
-            # tag count call failed irrecoverably, we can't continue
-            if isinstance(tag_count, str):
-                raise RuntimeError(f"Tag update failed. Reason: {tag_count}")
-            # tag does not exist, create it
-            if tag_count is None:
-                tag_ready = client.create_tag(key)
-
-            return tag_ready and client.tag_resource(
-                key, self.tag_resource_name(), self.id
-            )
-        else:
-            raise NotImplementedError(f"resource {self.kind} does not support tagging")
-
-    def delete_tag(self, key) -> bool:
-        if self.tag_resource_name():
-            log.debug(f"Deleting tag {key} on resource {self.id}")
-            team = self._account
-            credentials = get_team_credentials(team.id)
->>>>>>> 082f6bc5
-            client = StreamingWrapper(
-                credentials.api_token,
-                credentials.spaces_access_key,
-                credentials.spaces_secret_key,
-            )
-<<<<<<< HEAD
             untagged = client.untag_resource(key, tag_resource_name, self.id)
-=======
-            untagged = client.untag_resource(key, self.tag_resource_name(), self.id)
->>>>>>> 082f6bc5
             if not untagged:
                 return False
             tag_count = client.get_tag_count(key)
@@ -603,11 +565,7 @@
 
 
 @dataclass(eq=False)
-<<<<<<< HEAD
 class DigitalOceanAlertPolicy(DigitalOceanResource, BaseResource):  # type: ignore
-=======
-class DigitalOceanAlertPolicy(DigitalOceanResource, BaseResource):
->>>>>>> 082f6bc5
     """DigitalOcean alert policy"""
 
     kind = "digitalocean_alert_policy"
