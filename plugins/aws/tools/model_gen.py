--- conflicted
+++ resolved
@@ -993,11 +993,7 @@
 
 if __name__ == "__main__":
     """print some test data"""
-<<<<<<< HEAD
     # print(json.dumps(create_test_response("logs", "describe-log-groups"), indent=2))
-=======
-    # print(json.dumps(create_test_response("rds", "DescribeDBClusters"), indent=2))
->>>>>>> defd0a3a
 
     """print the class models"""
     # print(default_imports())
