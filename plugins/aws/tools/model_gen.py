import re
from attrs import define
from typing import List, Set, Optional, Tuple, Union, Dict

import boto3
from botocore.model import ServiceModel, StringShape, ListShape, Shape, StructureShape, MapShape


<<<<<<< HEAD
@define
class AWSProperty:
=======
@dataclass
class AwsProperty:
>>>>>>> 408546c2
    name: str
    from_name: Union[str, List[str]]
    type: str
    description: str
    is_array: bool = False
    is_complex: bool = False
    field_default: Optional[str] = None
    extractor: Optional[str] = None

    def assignment(self) -> str:
        default = self.field_default or ("factory=list" if self.is_array else "default=None")
        return f"field({default})"

    def type_string(self) -> str:
        if self.is_array:
            return f"List[{self.type}]"
        else:
            return f"Optional[{self.type}]"

    def mapping(self) -> str:
        # in case an extractor is defined explicitly
        if self.extractor:
            return f'"{self.name}": {self.extractor}'
        from_p = self.from_name if isinstance(self.from_name, list) else [self.from_name]
        from_p_path = ",".join(f'"{p}"' for p in from_p)
        base = f'"{self.name}": S({from_p_path}'
        if self.is_array and self.is_complex:
            base += f", default=[]) >> ForallBend({self.type}.mapping)"
        elif self.is_array:
            base += ", default=[])"
        elif self.is_complex:
            base += f") >> Bend({self.type}.mapping)"
        else:
            base += ")"

        return base


<<<<<<< HEAD
@define
class AWSModel:
=======
@dataclass
class AwsModel:
>>>>>>> 408546c2
    name: str
    props: List[AwsProperty]
    aggregate_root: bool
    base_class: Optional[str] = None
    api_info: Optional[Tuple[str, str, str]] = None

    def to_class(self) -> str:
        bc = ", " + self.base_class if self.base_class else ""
        base = f"(AwsResource{bc}):" if self.aggregate_root else ":"
        kind = f'    kind: ClassVar[str] = "aws_{to_snake(self.name[3:])}"'
        if self.api_info:
            srv, act, res = self.api_info
            api = f'    api_info: ClassVar[AwsApiSpec] = AwsApiSpec("{srv}", "{act}", "{res}")\n'
        else:
            api = ""
        base_mapping = {
            "id": 'S("id")',
            "tags": 'S("Tags", default=[]) >> TagsToDict()',
            "name": 'S("Tags", default=[]) >> TagsValue("Name")',
            "ctime": "K(None)",
            "mtime": "K(None)",
            "atime": "K(None)",
        }
        mapping = "    mapping: ClassVar[Dict[str, Bender]] = {\n"
        if self.aggregate_root:
            mapping += ",\n".join(f'        "{k}": {v}' for k, v in base_mapping.items())
            mapping += ",\n"
        mapping += ",\n".join(f"        {p.mapping()}" for p in self.props)
        mapping += "\n    }"
        props = "\n".join(f"    {p.name}: {p.type_string()} = {p.assignment()}" for p in self.props)
<<<<<<< HEAD
        return f"@define(eq=False, slots=False)\nclass {self.name}{base}\n{kind}\n{mapping}\n{props}\n"


@define
class AWSResotoModel:
=======
        return f"@dataclass(eq=False)\nclass {self.name}{base}\n{kind}\n{api}{mapping}\n{props}\n"


@dataclass
class AwsResotoModel:
>>>>>>> 408546c2
    api_action: str  # action to perform on the client
    result_property: str  # this property holds the resulting list
    result_shape: str  # the shape of the result according to the service specification
    prefix: Optional[str] = None  # prefix for the resources
    prop_prefix: Optional[str] = None  # prefix for the attributes
    name: Optional[str] = None  # name of the clazz - uses the shape name by default
    base: Optional[str] = None  # the base class to use, BaseResource otherwise


def to_snake(name: str) -> str:
    name = re.sub("(.)([A-Z][a-z]+)", r"\1_\2", name)
    name = re.sub("__([A-Z])", r"_\1", name)
    name = re.sub("([a-z0-9])([A-Z])", r"\1_\2", name)
    return name.lower()


simple_type_map = {
    "Long": "int",
    "Float": "float",
    "Double": "float",
    "Integer": "int",
    "Boolean": "bool",
    "String": "str",
    "DateTime": "datetime",
    "Timestamp": "datetime",
    "TagsMap": "Dict[str, str]",
    "MillisecondDateTime": "datetime",
}
simple_type_map |= {k.lower(): v for k, v in simple_type_map.items()}

ignore_props = {"Tags", "tags"}


def service_model(name: str) -> ServiceModel:
    return boto3.client(name)._service_model


def clazz_model(
    model: ServiceModel,
    shape: Shape,
    visited: Set[str],
    prefix: Optional[str] = None,
    prop_prefix: Optional[str] = None,
    clazz_name: Optional[str] = None,
    base_class: Optional[str] = None,
    aggregate_root: bool = False,
    api_info: Optional[Tuple[str, str, str]] = None,
) -> List[AwsModel]:
    def type_name(s: Shape) -> str:
        spl = simple_shape(s)
        return spl if spl else f"Aws{prefix}{s.name}"

    def simple_shape(s: Shape) -> Optional[str]:
        if isinstance(s, StringShape):
            return "str"
        elif simple := simple_type_map.get(s.name):
            return simple
        elif simple := simple_type_map.get(s.type_name):
            return simple
        else:
            return None

    def complex_simple_shape(s: Shape) -> Optional[Tuple[str, str]]:
        # in case this shape is complex, but has only property of simple type, return that type
        if isinstance(s, StructureShape) and len(s.members) == 1:
            p_name, p_shape = next(iter(s.members.items()))
            p_simple = simple_shape(p_shape)
            return (p_name, p_simple) if p_simple else None
        else:
            return None

    if type_name(shape) in visited:
        return []
    visited.add(type_name(shape))
    result: List[AwsModel] = []
    props = []
    prefix = prefix or ""
    prop_prefix = prop_prefix or ""
    if isinstance(shape, StructureShape):
        for name, prop_shape in shape.members.items():
            prop = to_snake(name)
            if prop in ignore_props:
                continue
            if simple := simple_shape(prop_shape):
                props.append(AwsProperty(prop_prefix + prop, name, simple, prop_shape.documentation))
            elif isinstance(prop_shape, ListShape):
                inner = prop_shape.member
                if simple := simple_shape(inner):
                    props.append(AwsProperty(prop_prefix + prop, name, simple, prop_shape.documentation, is_array=True))
                elif simple_path := complex_simple_shape(inner):
                    prop_name, prop_type = simple_path
                    props.append(
                        AwsProperty(
                            prop_prefix + prop,
                            [name, prop_name],
                            prop_type,
                            prop_shape.documentation,
                            is_array=True,
                            extractor=f'S("{name}", default=[]) >> ForallBend(S("{prop_name}"))',
                        )
                    )

                else:
                    result.extend(clazz_model(model, inner, visited, prefix))
                    props.append(
                        AwsProperty(
                            prop_prefix + prop,
                            name,
                            type_name(inner),
                            prop_shape.documentation,
                            is_array=True,
                            is_complex=True,
                        )
                    )
            elif isinstance(prop_shape, MapShape):
                key_type = simple_shape(prop_shape.key)
                assert key_type, f"Key type must be a simple type: {prop_shape.key.name}"
                value_type = type_name(prop_shape.value)
                result.extend(clazz_model(model, prop_shape.value, visited, prefix))
                props.append(
                    AwsProperty(prop_prefix + prop, name, f"Dict[{key_type}, {value_type}]", prop_shape.documentation)
                )

            elif isinstance(prop_shape, StructureShape):
                if maybe_simple := complex_simple_shape(prop_shape):
                    s_prop_name, s_prop_type = maybe_simple
                    props.append(
                        AwsProperty(prop_prefix + prop, [name, s_prop_name], s_prop_type, prop_shape.documentation)
                    )
                else:
                    result.extend(clazz_model(model, prop_shape, visited, prefix))
                    props.append(
                        AwsProperty(
                            prop_prefix + prop, name, type_name(prop_shape), prop_shape.documentation, is_complex=True
                        )
                    )
            else:
                raise NotImplementedError(f"Unsupported shape: {prop_shape}")

        clazz_name = clazz_name if clazz_name else type_name(shape)
        result.append(AwsModel(clazz_name, props, aggregate_root, base_class, api_info))
    return result


def all_models() -> List[AwsModel]:
    visited: Set[str] = set()
    result: List[AwsModel] = []
    for name, endpoint in models.items():
        sm = service_model(name)
        for ep in endpoint:
            shape = sm.shape_for(ep.result_shape)
            result.extend(
                clazz_model(
                    sm,
                    shape,
                    visited,
                    aggregate_root=True,
                    clazz_name=ep.name,
                    base_class=ep.base,
                    prop_prefix=ep.prop_prefix,
                    prefix=ep.prefix,
                    api_info=(name, ep.api_action, ep.result_property),
                )
            )

    return result


models: Dict[str, List[AwsResotoModel]] = {
    "accessanalyzer": [
        # AwsResotoModel("list-analyzers", "analyzers", "AnalyzerSummary", prefix="AccessAnalyzer"),
    ],
    "acm": [
        # AwsResotoModel("list-certificates", "CertificateSummaryList", "CertificateSummary", prefix="ACM"),
    ],
    "acm-pca": [
        # AwsResotoModel(
        #     "list-certificate-authorities", "CertificateAuthorities", "CertificateAuthority", prefix="ACMPCA"
        # ),
    ],
    "alexaforbusiness": [],  # TODO: implement
    "amp": [
        # AwsResotoModel("list-workspaces", "workspaces", "WorkspaceSummary", prefix="Amp"),
    ],
    "amplify": [
        # AwsResotoModel("list-apps", "apps", "App", prefix="Amplify"),
    ],
    "apigateway": [
        # AwsResotoModel("get-vpc-links", "items", "VpcLink", prefix="ApiGateway"),
        # AwsResotoModel("get-sdk-types", "items", "SdkType", prefix="ApiGateway"),
        # AwsResotoModel("get-rest-apis", "items", "RestApi", prefix="ApiGateway"),
        # AwsResotoModel("get-domain-names", "items", "DomainName", prefix="ApiGateway"),
        # AwsResotoModel("get-client-certificates", "items", "ClientCertificate", prefix="ApiGateway"),
    ],
    "apigatewayv2": [
        # AwsResotoModel("get-domain-names", "Items", "DomainName", prefix="ApiGatewayV2"),
        # AwsResotoModel("get-apis", "Items", "Api", prefix="ApiGatewayV2"),
    ],
    "appconfig": [
        # AwsResotoModel("list-applications", "Items", "Application", prefix="AppConfig"),
    ],
    "appflow": [
        # AwsResotoModel("list-flows", "flows", "FlowDefinition", prefix="Appflow"),
        # AwsResotoModel("list-connectors", "connectors", "ConnectorDetail", prefix="Appflow"),
    ],
    "appintegrations": [
        # AwsResotoModel(
        #     "list-data-integrations", "DataIntegrations", "DataIntegrationSummary", prefix="AppIntegrations"
        # ),
        # AwsResotoModel("list-event-integrations", "EventIntegrations", "EventIntegration", prefix="AppIntegrations"),
    ],
    "application-insights": [
        # AwsResotoModel("list-applications", "ApplicationInfoList", "ApplicationInfo", prefix="ApplicationInsights"),
        # AwsResotoModel("list-problems", "ProblemList", "Problem", prefix="ApplicationInsights"),
    ],
    "applicationcostprofiler": [
        # AwsResotoModel(
        #     "list-report-definitions", "reportDefinitions", "ReportDefinition", prefix="ApplicationCostProfiler"
        # ),
    ],
    "appmesh": [
        # AwsResotoModel("list-meshes", "meshes", "MeshRef", prefix="AppMesh"),
    ],
    "apprunner": [
        # AwsResotoModel("list-services", "ServiceSummaryList", "ServiceSummary", prefix="AppRunner"),
        # AwsResotoModel("list-vpc-connectors", "VpcConnectors", "VpcConnector", prefix="AppRunner"),
        # AwsResotoModel("list-connections", "ConnectionSummaryList", "ConnectionSummary", prefix="AppRunner"),
        # AwsResotoModel(
        #     "list-auto-scaling-configurations",
        #     "AutoScalingConfigurationSummaryList",
        #     "AutoScalingConfigurationSummary",
        #     prefix="AppRunner",
        # ),
        # AwsResotoModel(
        #     "list-observability-configurations ",
        #     "ObservabilityConfigurationSummaryList",
        #     "ObservabilityConfigurationSummary",
        #     prefix="AppRunner",
        # ),
    ],
    "appstream": [
        # AwsResotoModel("describe-fleets", "Fleets", "Fleet", prefix="AppStream"),
        # AwsResotoModel("describe-stacks", "Stacks", "Stack", prefix="AppStream"),
        # AwsResotoModel("describe-images", "Images", "Image", prefix="AppStream"),
    ],
    "appsync": [
        # AwsResotoModel("list-graphql-apis", "graphqlApis", "GraphqlApi", prefix="AppSync"),
        # AwsResotoModel("list-domain-names", "domainNameConfigs", "DomainNameConfig", prefix="AppSync"),
    ],
    "athena": [
        # AwsResotoModel("list-data-catalogs", "DataCatalogsSummary", "DataCatalogSummary", prefix="Athena"),
    ],
    "autoscaling": [
        # AwsResotoModel(
        #     "describe_auto_scaling_groups", "AutoScalingGroupName", "AutoScalingGroup", prefix="AutoScaling"
        # ),
    ],
    "ec2": [
        # AwsResotoModel(
        #     "describe-instances",
        #     "Reservations",
        #     "Instance",
        #     base="BaseInstance",
        #     prefix="Ec2",
        #     prop_prefix="instance_",
        # ),
        # AwsResotoModel("describe-key-pairs", "KeyPairs", "KeyPairInfo", prefix="Ec2"),
        # AwsResotoModel("describe-volumes", "Volumes", "Volume", base="BaseVolume", prefix="Ec2"),
        # AwsResotoModel("describe_addresses", "Addresses", "Address", prefix="Ec2"),
        # AwsResotoModel(
        #     "describe_reserved_instances",
        #     "ReservedInstances",
        #     "ReservedInstances",
        #     prefix="Ec2",
        #     prop_prefix="reservation_",
        # ),
        # AwsResotoModel("describe-network-acls", "NetworkAcls", "NetworkAcl", prefix="Ec2"),
    ],
    "route53": [
        # AwsResotoModel("list_hosted_zones", "HostedZones", "HostedZone", prefix="Route53"),
    ],
    "iam": [
        # AwsResotoModel(
        #     "list-server-certificates",
        #     "ServerCertificateMetadataList",
        #     "ServerCertificateMetadata",
        #     prefix="Iam",
        #     prop_prefix="server_certificate_",
        # ),
        # AwsResotoModel(
        #     "list-policies",
        #     "Policies",
        #     "Policy",
        #     prefix="Iam",
        #     prop_prefix="policy_",
        # ),
        # AwsResotoModel(
        #     "list-groups",
        #     "Groups",
        #     "Group",
        #     prefix="Iam",
        #     prop_prefix="group_",
        # ),
        # AwsResotoModel(
        #     "list-roles",
        #     "Roles",
        #     "Role",
        #     prefix="Iam",
        #     prop_prefix="role_",
        # ),
        # AwsResotoModel(
        #     "list-users",
        #     "Users",
        #     "User",
        #     prefix="Iam",
        #     prop_prefix="user_",
        # ),
        AwsResotoModel(
            "list-access-keys",
            "AccessKeyMetadata",
            "AccessKeyMetadata",
            prefix="Iam",
            prop_prefix="access_key_",
        ),
        # AwsResotoModel(
        #     "list-access-keys-last-user",
        #     "AccessKeyLastUsed",
        #     "AccessKeyLastUsed",
        #     prefix="Iam",
        #     prop_prefix="access_key_",
        # ),
    ],
}


if __name__ == "__main__":
    for model in all_models():
        print(model.to_class())<|MERGE_RESOLUTION|>--- conflicted
+++ resolved
@@ -6,13 +6,8 @@
 from botocore.model import ServiceModel, StringShape, ListShape, Shape, StructureShape, MapShape
 
 
-<<<<<<< HEAD
 @define
-class AWSProperty:
-=======
-@dataclass
 class AwsProperty:
->>>>>>> 408546c2
     name: str
     from_name: Union[str, List[str]]
     type: str
@@ -51,13 +46,8 @@
         return base
 
 
-<<<<<<< HEAD
 @define
-class AWSModel:
-=======
-@dataclass
 class AwsModel:
->>>>>>> 408546c2
     name: str
     props: List[AwsProperty]
     aggregate_root: bool
@@ -88,19 +78,11 @@
         mapping += ",\n".join(f"        {p.mapping()}" for p in self.props)
         mapping += "\n    }"
         props = "\n".join(f"    {p.name}: {p.type_string()} = {p.assignment()}" for p in self.props)
-<<<<<<< HEAD
-        return f"@define(eq=False, slots=False)\nclass {self.name}{base}\n{kind}\n{mapping}\n{props}\n"
+        return f"@dataclass(eq=False)\nclass {self.name}{base}\n{kind}\n{api}{mapping}\n{props}\n"
 
 
 @define
-class AWSResotoModel:
-=======
-        return f"@dataclass(eq=False)\nclass {self.name}{base}\n{kind}\n{api}{mapping}\n{props}\n"
-
-
-@dataclass
 class AwsResotoModel:
->>>>>>> 408546c2
     api_action: str  # action to perform on the client
     result_property: str  # this property holds the resulting list
     result_shape: str  # the shape of the result according to the service specification
