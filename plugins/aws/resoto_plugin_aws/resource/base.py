--- conflicted
+++ resolved
@@ -1,10 +1,6 @@
 import logging
-<<<<<<< HEAD
 from attrs import define
-=======
-from dataclasses import dataclass
 from datetime import datetime, timezone
->>>>>>> a996618b
 from typing import ClassVar, Dict, Optional, List, Type, Any, TypeVar
 
 from resoto_plugin_aws.aws_client import AwsClient
@@ -106,7 +102,7 @@
 
 
 # derived from https://docs.aws.amazon.com/AWSCloudFormation/latest/UserGuide/aws-template-resource-type-ref.html
-@dataclass(eq=False)
+@define(eq=False)
 class AWSAccount(BaseAccount, AWSResource):
     kind: ClassVar[str] = "aws_account"
     account_alias: Optional[str] = ""
@@ -134,13 +130,13 @@
     hard_expiry: Optional[bool] = None
 
 
-@dataclass(eq=False)
+@define(eq=False)
 class AWSRegion(BaseRegion, AWSResource):
     kind: ClassVar[str] = "aws_region"
     ctime: Optional[datetime] = default_ctime
 
 
-@dataclass(eq=False)
+@define(eq=False)
 class AWSEC2InstanceType(AWSResource, BaseInstanceType):
     kind: ClassVar[str] = "aws_ec2_instance_type"
     successor_kinds: ClassVar[Dict[str, List[str]]] = {
