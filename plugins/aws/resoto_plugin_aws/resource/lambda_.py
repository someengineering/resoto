--- conflicted
+++ resolved
@@ -54,26 +54,9 @@
         "version": S("Version"),
         "statement": S("Statement") >> ForallBend(AwsLambdaPolicyStatement.mapping),
     }
-<<<<<<< HEAD
-    id: str = field(default=None)
+    id: Optional[str] = field(default=None)
     version: Optional[str] = field(default=None)
-    statement: List[AwsLambdaPolicyStatement] = field(factory=list)
-=======
-    id: Optional[str] = field(default=None)
-    policy_version: Optional[str] = field(default=None)
-    policy_statement: Optional[List[AwsLambdaPolicyStatement]] = field(default=None)
-
-
-@define(eq=False, slots=False)
-class AwsLambdaGetPolicyResponse:
-    kind: ClassVar[str] = "aws_lambda_get_policy_response"
-    mapping: ClassVar[Dict[str, Bender]] = {
-        "policy": S("Policy") >> F(json.loads) >> Bend(AwsLambdaPolicyDetails.mapping),
-        "policy_revision_id": S("RevisionId"),
-    }
-    policy: Optional[AwsLambdaPolicyDetails] = field(default=None)
-    policy_revision_id: Optional[str] = field(default=None)
->>>>>>> 8094ee96
+    statement: Optional[List[AwsLambdaPolicyStatement]] = field(default=None)
 
 
 @define(eq=False, slots=False)
