from datetime import datetime
from typing import ClassVar, Dict, Optional, List, Type

from attrs import define, field

from resoto_plugin_aws.resource.base import AwsResource, GraphBuilder, AwsApiSpec
<<<<<<< HEAD
from resoto_plugin_aws.utils import TagsToDict, TagsValue
=======
from resoto_plugin_aws.utils import ToDict, TagsValue

>>>>>>> 7ce70e2f
from resotolib.baseresources import (  # noqa: F401
    BaseInstance,
    EdgeType,
    BaseVolume,
    BaseInstanceType,
    BaseAccount,
    VolumeStatus,
    InstanceStatus,
    BaseIPAddress,
    BaseNetworkInterface,
    BaseNetwork,
    BaseSubnet,
    BaseSecurityGroup,
    BaseGateway,
    BaseSnapshot,
    BasePeeringConnection,
    BaseEndpoint,
    BaseRoutingTable,
)
from resotolib.json_bender import Bender, S, Bend, ForallBend, bend, MapEnum, F, K, StripNones
from resotolib.types import Json


# region InstanceType
@define(eq=False, slots=False)
class AwsEc2ProcessorInfo:
    kind: ClassVar[str] = "aws_ec2_processor_info"
    mapping: ClassVar[Dict[str, Bender]] = {
        "supported_architectures": S("SupportedArchitectures", default=[]),
        "sustained_clock_speed_in_ghz": S("SustainedClockSpeedInGhz"),
    }
    supported_architectures: List[str] = field(factory=list)
    sustained_clock_speed_in_ghz: Optional[float] = field(default=None)


@define(eq=False, slots=False)
class AwsEc2VCpuInfo:
    kind: ClassVar[str] = "aws_ec2_v_cpu_info"
    mapping: ClassVar[Dict[str, Bender]] = {
        "default_v_cpus": S("DefaultVCpus"),
        "default_cores": S("DefaultCores"),
        "default_threads_per_core": S("DefaultThreadsPerCore"),
        "valid_cores": S("ValidCores", default=[]),
        "valid_threads_per_core": S("ValidThreadsPerCore", default=[]),
    }
    default_v_cpus: Optional[int] = field(default=None)
    default_cores: Optional[int] = field(default=None)
    default_threads_per_core: Optional[int] = field(default=None)
    valid_cores: List[int] = field(factory=list)
    valid_threads_per_core: List[int] = field(factory=list)


@define(eq=False, slots=False)
class AwsEc2DiskInfo:
    kind: ClassVar[str] = "aws_ec2_disk_info"
    mapping: ClassVar[Dict[str, Bender]] = {"size_in_gb": S("SizeInGB"), "count": S("Count"), "type": S("Type")}
    size_in_gb: Optional[int] = field(default=None)
    count: Optional[int] = field(default=None)
    type: Optional[str] = field(default=None)


@define(eq=False, slots=False)
class AwsEc2InstanceStorageInfo:
    kind: ClassVar[str] = "aws_ec2_instance_storage_info"
    mapping: ClassVar[Dict[str, Bender]] = {
        "total_size_in_gb": S("TotalSizeInGB"),
        "disks": S("Disks", default=[]) >> ForallBend(AwsEc2DiskInfo.mapping),
        "nvme_support": S("NvmeSupport"),
        "encryption_support": S("EncryptionSupport"),
    }
    total_size_in_gb: Optional[int] = field(default=None)
    disks: List[AwsEc2DiskInfo] = field(factory=list)
    nvme_support: Optional[str] = field(default=None)
    encryption_support: Optional[str] = field(default=None)


@define(eq=False, slots=False)
class AwsEc2EbsOptimizedInfo:
    kind: ClassVar[str] = "aws_ec2_ebs_optimized_info"
    mapping: ClassVar[Dict[str, Bender]] = {
        "baseline_bandwidth_in_mbps": S("BaselineBandwidthInMbps"),
        "baseline_throughput_in_m_bps": S("BaselineThroughputInMBps"),
        "baseline_iops": S("BaselineIops"),
        "maximum_bandwidth_in_mbps": S("MaximumBandwidthInMbps"),
        "maximum_throughput_in_m_bps": S("MaximumThroughputInMBps"),
        "maximum_iops": S("MaximumIops"),
    }
    baseline_bandwidth_in_mbps: Optional[int] = field(default=None)
    baseline_throughput_in_m_bps: Optional[float] = field(default=None)
    baseline_iops: Optional[int] = field(default=None)
    maximum_bandwidth_in_mbps: Optional[int] = field(default=None)
    maximum_throughput_in_m_bps: Optional[float] = field(default=None)
    maximum_iops: Optional[int] = field(default=None)


@define(eq=False, slots=False)
class AwsEc2EbsInfo:
    kind: ClassVar[str] = "aws_ec2_ebs_info"
    mapping: ClassVar[Dict[str, Bender]] = {
        "ebs_optimized_support": S("EbsOptimizedSupport"),
        "encryption_support": S("EncryptionSupport"),
        "ebs_optimized_info": S("EbsOptimizedInfo") >> Bend(AwsEc2EbsOptimizedInfo.mapping),
        "nvme_support": S("NvmeSupport"),
    }
    ebs_optimized_support: Optional[str] = field(default=None)
    encryption_support: Optional[str] = field(default=None)
    ebs_optimized_info: Optional[AwsEc2EbsOptimizedInfo] = field(default=None)
    nvme_support: Optional[str] = field(default=None)


@define(eq=False, slots=False)
class AwsEc2NetworkCardInfo:
    kind: ClassVar[str] = "aws_ec2_network_card_info"
    mapping: ClassVar[Dict[str, Bender]] = {
        "network_card_index": S("NetworkCardIndex"),
        "network_performance": S("NetworkPerformance"),
        "maximum_network_interfaces": S("MaximumNetworkInterfaces"),
    }
    network_card_index: Optional[int] = field(default=None)
    network_performance: Optional[str] = field(default=None)
    maximum_network_interfaces: Optional[int] = field(default=None)


@define(eq=False, slots=False)
class AwsEc2NetworkInfo:
    kind: ClassVar[str] = "aws_ec2_network_info"
    mapping: ClassVar[Dict[str, Bender]] = {
        "network_performance": S("NetworkPerformance"),
        "maximum_network_interfaces": S("MaximumNetworkInterfaces"),
        "maximum_network_cards": S("MaximumNetworkCards"),
        "default_network_card_index": S("DefaultNetworkCardIndex"),
        "network_cards": S("NetworkCards", default=[]) >> ForallBend(AwsEc2NetworkCardInfo.mapping),
        "ipv4_addresses_per_interface": S("Ipv4AddressesPerInterface"),
        "ipv6_addresses_per_interface": S("Ipv6AddressesPerInterface"),
        "ipv6_supported": S("Ipv6Supported"),
        "ena_support": S("EnaSupport"),
        "efa_supported": S("EfaSupported"),
        "efa_info": S("EfaInfo", "MaximumEfaInterfaces"),
        "encryption_in_transit_supported": S("EncryptionInTransitSupported"),
    }
    network_performance: Optional[str] = field(default=None)
    maximum_network_interfaces: Optional[int] = field(default=None)
    maximum_network_cards: Optional[int] = field(default=None)
    default_network_card_index: Optional[int] = field(default=None)
    network_cards: List[AwsEc2NetworkCardInfo] = field(factory=list)
    ipv4_addresses_per_interface: Optional[int] = field(default=None)
    ipv6_addresses_per_interface: Optional[int] = field(default=None)
    ipv6_supported: Optional[bool] = field(default=None)
    ena_support: Optional[str] = field(default=None)
    efa_supported: Optional[bool] = field(default=None)
    efa_info: Optional[int] = field(default=None)
    encryption_in_transit_supported: Optional[bool] = field(default=None)


@define(eq=False, slots=False)
class AwsEc2GpuDeviceInfo:
    kind: ClassVar[str] = "aws_ec2_gpu_device_info"
    mapping: ClassVar[Dict[str, Bender]] = {
        "name": S("Name"),
        "manufacturer": S("Manufacturer"),
        "count": S("Count"),
        "memory_info": S("MemoryInfo", "SizeInMiB"),
    }
    name: Optional[str] = field(default=None)
    manufacturer: Optional[str] = field(default=None)
    count: Optional[int] = field(default=None)
    memory_info: Optional[int] = field(default=None)


@define(eq=False, slots=False)
class AwsEc2GpuInfo:
    kind: ClassVar[str] = "aws_ec2_gpu_info"
    mapping: ClassVar[Dict[str, Bender]] = {
        "gpus": S("Gpus", default=[]) >> ForallBend(AwsEc2GpuDeviceInfo.mapping),
        "total_gpu_memory_in_mi_b": S("TotalGpuMemoryInMiB"),
    }
    gpus: List[AwsEc2GpuDeviceInfo] = field(factory=list)
    total_gpu_memory_in_mi_b: Optional[int] = field(default=None)


@define(eq=False, slots=False)
class AwsEc2FpgaDeviceInfo:
    kind: ClassVar[str] = "aws_ec2_fpga_device_info"
    mapping: ClassVar[Dict[str, Bender]] = {
        "name": S("Name"),
        "manufacturer": S("Manufacturer"),
        "count": S("Count"),
        "memory_info": S("MemoryInfo", "SizeInMiB"),
    }
    name: Optional[str] = field(default=None)
    manufacturer: Optional[str] = field(default=None)
    count: Optional[int] = field(default=None)
    memory_info: Optional[int] = field(default=None)


@define(eq=False, slots=False)
class AwsEc2FpgaInfo:
    kind: ClassVar[str] = "aws_ec2_fpga_info"
    mapping: ClassVar[Dict[str, Bender]] = {
        "fpgas": S("Fpgas", default=[]) >> ForallBend(AwsEc2FpgaDeviceInfo.mapping),
        "total_fpga_memory_in_mi_b": S("TotalFpgaMemoryInMiB"),
    }
    fpgas: List[AwsEc2FpgaDeviceInfo] = field(factory=list)
    total_fpga_memory_in_mi_b: Optional[int] = field(default=None)


@define(eq=False, slots=False)
class AwsEc2PlacementGroupInfo:
    kind: ClassVar[str] = "aws_ec2_placement_group_info"
    mapping: ClassVar[Dict[str, Bender]] = {"supported_strategies": S("SupportedStrategies", default=[])}
    supported_strategies: List[str] = field(factory=list)


@define(eq=False, slots=False)
class AwsEc2InferenceDeviceInfo:
    kind: ClassVar[str] = "aws_ec2_inference_device_info"
    mapping: ClassVar[Dict[str, Bender]] = {"count": S("Count"), "name": S("Name"), "manufacturer": S("Manufacturer")}
    count: Optional[int] = field(default=None)
    name: Optional[str] = field(default=None)
    manufacturer: Optional[str] = field(default=None)


@define(eq=False, slots=False)
class AwsEc2InferenceAcceleratorInfo:
    kind: ClassVar[str] = "aws_ec2_inference_accelerator_info"
    mapping: ClassVar[Dict[str, Bender]] = {
        "accelerators": S("Accelerators", default=[]) >> ForallBend(AwsEc2InferenceDeviceInfo.mapping)
    }
    accelerators: List[AwsEc2InferenceDeviceInfo] = field(factory=list)


@define(eq=False, slots=False)
class AwsEc2InstanceType(AwsResource, BaseInstanceType):
    kind: ClassVar[str] = "aws_ec2_instance_type"
    api_spec: ClassVar[AwsApiSpec] = AwsApiSpec("ec2", "describe-instance-types", "InstanceTypes")
    mapping: ClassVar[Dict[str, Bender]] = {
        "id": S("InstanceType"),
        "tags": S("Tags", default=[]) >> ToDict(),
        "name": S("InstanceType"),
        "instance_type": S("InstanceType"),
        "instance_cores": S("VCpuInfo", "DefaultVCpus"),
        "instance_memory": S("MemoryInfo", "SizeInMiB") >> F(lambda x: int(x) / 1024),
        "current_generation": S("CurrentGeneration"),
        "free_tier_eligible": S("FreeTierEligible"),
        "supported_usage_classes": S("SupportedUsageClasses", default=[]),
        "supported_root_device_types": S("SupportedRootDeviceTypes", default=[]),
        "supported_virtualization_types": S("SupportedVirtualizationTypes", default=[]),
        "bare_metal": S("BareMetal"),
        "hypervisor": S("Hypervisor"),
        "instance_type_processor_info": S("ProcessorInfo") >> Bend(AwsEc2ProcessorInfo.mapping),
        "instance_type_v_cpu_info": S("VCpuInfo") >> Bend(AwsEc2VCpuInfo.mapping),
        "memory_info": S("MemoryInfo", "SizeInMiB"),
        "instance_storage_supported": S("InstanceStorageSupported"),
        "instance_type_instance_storage_info": S("InstanceStorageInfo") >> Bend(AwsEc2InstanceStorageInfo.mapping),
        "instance_type_ebs_info": S("EbsInfo") >> Bend(AwsEc2EbsInfo.mapping),
        "instance_type_network_info": S("NetworkInfo") >> Bend(AwsEc2NetworkInfo.mapping),
        "instance_type_gpu_info": S("GpuInfo") >> Bend(AwsEc2GpuInfo.mapping),
        "instance_type_fpga_info": S("FpgaInfo") >> Bend(AwsEc2FpgaInfo.mapping),
        "instance_type_placement_group_info": S("PlacementGroupInfo") >> Bend(AwsEc2PlacementGroupInfo.mapping),
        "instance_type_inference_accelerator_info": S("InferenceAcceleratorInfo")
        >> Bend(AwsEc2InferenceAcceleratorInfo.mapping),
        "hibernation_supported": S("HibernationSupported"),
        "burstable_performance_supported": S("BurstablePerformanceSupported"),
        "dedicated_hosts_supported": S("DedicatedHostsSupported"),
        "auto_recovery_supported": S("AutoRecoverySupported"),
        "supported_boot_modes": S("SupportedBootModes", default=[]),
    }
    current_generation: Optional[bool] = field(default=None)
    free_tier_eligible: Optional[bool] = field(default=None)
    supported_usage_classes: List[str] = field(factory=list)
    supported_root_device_types: List[str] = field(factory=list)
    supported_virtualization_types: List[str] = field(factory=list)
    bare_metal: Optional[bool] = field(default=None)
    hypervisor: Optional[str] = field(default=None)
    instance_type_processor_info: Optional[AwsEc2ProcessorInfo] = field(default=None)
    instance_type_v_cpu_info: Optional[AwsEc2VCpuInfo] = field(default=None)
    memory_info: Optional[int] = field(default=None)
    instance_storage_supported: Optional[bool] = field(default=None)
    instance_type_instance_storage_info: Optional[AwsEc2InstanceStorageInfo] = field(default=None)
    instance_type_ebs_info: Optional[AwsEc2EbsInfo] = field(default=None)
    instance_type_network_info: Optional[AwsEc2NetworkInfo] = field(default=None)
    instance_type_gpu_info: Optional[AwsEc2GpuInfo] = field(default=None)
    instance_type_fpga_info: Optional[AwsEc2FpgaInfo] = field(default=None)
    instance_type_placement_group_info: Optional[AwsEc2PlacementGroupInfo] = field(default=None)
    instance_type_inference_accelerator_info: Optional[AwsEc2InferenceAcceleratorInfo] = field(default=None)
    hibernation_supported: Optional[bool] = field(default=None)
    burstable_performance_supported: Optional[bool] = field(default=None)
    dedicated_hosts_supported: Optional[bool] = field(default=None)
    auto_recovery_supported: Optional[bool] = field(default=None)
    supported_boot_modes: List[str] = field(factory=list)

    @classmethod
    def collect(cls: Type[AwsResource], json: List[Json], builder: GraphBuilder) -> None:
        for js in json:
            it = AwsEc2InstanceType.from_api(js)
            # only store this information in the builder, not directly in the graph
            # reason: pricing is region-specific - this is enriched in the builder on demand
            builder.global_instance_types[it.name] = it


# endregion

# region Volume


@define(eq=False, slots=False)
class AwsEc2VolumeAttachment:
    kind: ClassVar[str] = "aws_ec2_volume_attachment"
    mapping: ClassVar[Dict[str, Bender]] = {
        "attach_time": S("AttachTime"),
        "device": S("Device"),
        "instance_id": S("InstanceId"),
        "state": S("State"),
        "volume_id": S("VolumeId"),
        "delete_on_termination": S("DeleteOnTermination"),
    }
    attach_time: Optional[datetime] = field(default=None)
    device: Optional[str] = field(default=None)
    instance_id: Optional[str] = field(default=None)
    state: Optional[str] = field(default=None)
    volume_id: Optional[str] = field(default=None)
    delete_on_termination: Optional[bool] = field(default=None)


VolumeStatusMapping = {
    "creating": VolumeStatus.BUSY,
    "available": VolumeStatus.AVAILABLE,
    "in-use": VolumeStatus.IN_USE,
    "deleting": VolumeStatus.DELETED,
    "deleted": VolumeStatus.DELETED,
    "error": VolumeStatus.ERROR,
}


@define(eq=False, slots=False)
class AwsEc2Volume(AwsResource, BaseVolume):
    kind: ClassVar[str] = "aws_ec2_volume"
    api_spec: ClassVar[AwsApiSpec] = AwsApiSpec("ec2", "describe-volumes", "Volumes")
    mapping: ClassVar[Dict[str, Bender]] = {
        "id": S("VolumeId"),
        "tags": S("Tags", default=[]) >> ToDict(),
        "name": S("Tags", default=[]) >> TagsValue("Name"),
        "ctime": S("CreateTime"),
        "volume_size": S("Size"),
        "volume_type": S("VolumeType"),
        "volume_status": S("State") >> MapEnum(VolumeStatusMapping, default=VolumeStatus.UNKNOWN),
        "volume_iops": S("Iops"),
        "volume_throughput": S("Throughput"),
        "volume_encrypted": S("Encrypted"),
        "volume_attachments": S("Attachments", default=[]) >> ForallBend(AwsEc2VolumeAttachment.mapping),
        "availability_zone": S("AvailabilityZone"),
        "volume_kms_key_id": S("KmsKeyId"),
        "volume_outpost_arn": S("OutpostArn"),
        "volume_snapshot_id": S("SnapshotId"),
        "volume_fast_restored": S("FastRestored"),
        "volume_multi_attach_enabled": S("MultiAttachEnabled"),
    }
    volume_attachments: List[AwsEc2VolumeAttachment] = field(factory=list)
    availability_zone: Optional[str] = field(default=None)
    volume_encrypted: Optional[bool] = field(default=None)
    volume_kms_key_id: Optional[str] = field(default=None)
    volume_outpost_arn: Optional[str] = field(default=None)
    volume_snapshot_id: Optional[str] = field(default=None)
    volume_iops: Optional[int] = field(default=None)
    volume_fast_restored: Optional[bool] = field(default=None)
    volume_multi_attach_enabled: Optional[bool] = field(default=None)
    volume_throughput: Optional[int] = field(default=None)

    def connect_in_graph(self, builder: GraphBuilder, source: Json) -> None:
        super().connect_in_graph(builder, source)
        builder.add_edge(self, EdgeType.default, reverse=True, name=self.volume_type)
        for attachment in self.volume_attachments:
            builder.add_edge(self, EdgeType.default, clazz=AwsEc2Instance, id=attachment.instance_id)
            builder.add_edge(self, EdgeType.delete, reverse=True, clazz=AwsEc2Instance, id=attachment.instance_id)


# endregion

# region Snapshot


@define(eq=False, slots=False)
class AwsEc2Snapshot(AwsResource, BaseSnapshot):
    kind: ClassVar[str] = "aws_ec2_snapshot"
    api_spec: ClassVar[AwsApiSpec] = AwsApiSpec("ec2", "describe-snapshots", "Snapshots")
    mapping: ClassVar[Dict[str, Bender]] = {
        "id": S("SnapshotId"),
        "tags": S("Tags", default=[]) >> TagsToDict(),
        "name": (S("Tags", default=[]) >> TagsValue("Name")).or_else(S("SnapshotId")),
        "ctime": S("StartTime"),
        "description": S("Description"),
        "encrypted": S("Encrypted"),
        "owner_alias": S("OwnerAlias"),
        "owner_id": S("OwnerId"),
        "volume_id": S("VolumeId"),
        "volume_size": S("VolumeSize"),
        "snapshot_data_encryption_key_id": S("DataEncryptionKeyId"),
        "snapshot_kms_key_id": S("KmsKeyId"),
        "snapshot_outpost_arn": S("OutpostArn"),
        "snapshot_progress": S("Progress"),
        "snapshot_state_message": S("StateMessage"),
        "snapshot_status": S("State"),
        "snapshot_storage_tier": S("StorageTier"),
        "snapshot_restore_expiry_time": S("RestoreExpiryTime"),
    }
    snapshot_data_encryption_key_id: Optional[str] = field(default=None)
    snapshot_kms_key_id: Optional[str] = field(default=None)
    snapshot_progress: Optional[str] = field(default=None)
    snapshot_state_message: Optional[str] = field(default=None)
    snapshot_outpost_arn: Optional[str] = field(default=None)
    snapshot_storage_tier: Optional[str] = field(default=None)
    snapshot_restore_expiry_time: Optional[datetime] = field(default=None)

    def connect_in_graph(self, builder: GraphBuilder, source: Json) -> None:
        super().connect_in_graph(builder, source)
        if volume_id := source.get("VolumeId"):
            builder.add_edge(self, EdgeType.default, reverse=True, clazz=AwsEc2Volume, id=volume_id)


# endregion

# region KeyPair


@define(eq=False, slots=False)
class AwsEc2KeyPair(AwsResource):
    kind: ClassVar[str] = "aws_ec2_key_pair_info"
    api_spec: ClassVar[AwsApiSpec] = AwsApiSpec("ec2", "describe-key-pairs", "KeyPairs")
    mapping: ClassVar[Dict[str, Bender]] = {
        "id": S("KeyPairId"),
        "name": S("KeyName"),
        "tags": S("Tags", default=[]) >> ToDict(),
        "key_fingerprint": S("KeyFingerprint"),
        "key_type": S("KeyType"),
        "public_key": S("PublicKey"),
        "ctime": S("CreateTime"),
    }
    key_fingerprint: Optional[str] = field(default=None)
    key_type: Optional[str] = field(default=None)
    public_key: Optional[str] = field(default=None)


# endregion

# region Instance


@define(eq=False, slots=False)
class AwsEc2Placement:
    kind: ClassVar[str] = "aws_ec2_placement"
    mapping: ClassVar[Dict[str, Bender]] = {
        "availability_zone": S("AvailabilityZone"),
        "affinity": S("Affinity"),
        "group_name": S("GroupName"),
        "partition_number": S("PartitionNumber"),
        "host_id": S("HostId"),
        "tenancy": S("Tenancy"),
        "spread_domain": S("SpreadDomain"),
        "host_resource_group_arn": S("HostResourceGroupArn"),
    }
    availability_zone: Optional[str] = field(default=None)
    affinity: Optional[str] = field(default=None)
    group_name: Optional[str] = field(default=None)
    partition_number: Optional[int] = field(default=None)
    host_id: Optional[str] = field(default=None)
    tenancy: Optional[str] = field(default=None)
    spread_domain: Optional[str] = field(default=None)
    host_resource_group_arn: Optional[str] = field(default=None)


@define(eq=False, slots=False)
class AwsEc2ProductCode:
    kind: ClassVar[str] = "aws_ec2_product_code"
    mapping: ClassVar[Dict[str, Bender]] = {
        "product_code_id": S("ProductCodeId"),
        "product_code_type": S("ProductCodeType"),
    }
    product_code_id: Optional[str] = field(default=None)
    product_code_type: Optional[str] = field(default=None)


@define(eq=False, slots=False)
class AwsEc2InstanceState:
    kind: ClassVar[str] = "aws_ec2_instance_state"
    mapping: ClassVar[Dict[str, Bender]] = {"code": S("Code"), "name": S("Name")}
    code: Optional[int] = field(default=None)
    name: Optional[str] = field(default=None)


@define(eq=False, slots=False)
class AwsEc2EbsInstanceBlockDevice:
    kind: ClassVar[str] = "aws_ec2_ebs_instance_block_device"
    mapping: ClassVar[Dict[str, Bender]] = {
        "attach_time": S("AttachTime"),
        "delete_on_termination": S("DeleteOnTermination"),
        "status": S("Status"),
        "volume_id": S("VolumeId"),
    }
    attach_time: Optional[datetime] = field(default=None)
    delete_on_termination: Optional[bool] = field(default=None)
    status: Optional[str] = field(default=None)
    volume_id: Optional[str] = field(default=None)


@define(eq=False, slots=False)
class AwsEc2InstanceBlockDeviceMapping:
    kind: ClassVar[str] = "aws_ec2_instance_block_device_mapping"
    mapping: ClassVar[Dict[str, Bender]] = {
        "device_name": S("DeviceName"),
        "ebs": S("Ebs") >> Bend(AwsEc2EbsInstanceBlockDevice.mapping),
    }
    device_name: Optional[str] = field(default=None)
    ebs: Optional[AwsEc2EbsInstanceBlockDevice] = field(default=None)


@define(eq=False, slots=False)
class AwsEc2IamInstanceProfile:
    kind: ClassVar[str] = "aws_ec2_iam_instance_profile"
    mapping: ClassVar[Dict[str, Bender]] = {"arn": S("Arn"), "id": S("Id")}
    arn: Optional[str] = field(default=None)
    id: Optional[str] = field(default=None)


@define(eq=False, slots=False)
class AwsEc2ElasticGpuAssociation:
    kind: ClassVar[str] = "aws_ec2_elastic_gpu_association"
    mapping: ClassVar[Dict[str, Bender]] = {
        "elastic_gpu_id": S("ElasticGpuId"),
        "elastic_gpu_association_id": S("ElasticGpuAssociationId"),
        "elastic_gpu_association_state": S("ElasticGpuAssociationState"),
        "elastic_gpu_association_time": S("ElasticGpuAssociationTime"),
    }
    elastic_gpu_id: Optional[str] = field(default=None)
    elastic_gpu_association_id: Optional[str] = field(default=None)
    elastic_gpu_association_state: Optional[str] = field(default=None)
    elastic_gpu_association_time: Optional[str] = field(default=None)


@define(eq=False, slots=False)
class AwsEc2ElasticInferenceAcceleratorAssociation:
    kind: ClassVar[str] = "aws_ec2_elastic_inference_accelerator_association"
    mapping: ClassVar[Dict[str, Bender]] = {
        "elastic_inference_accelerator_arn": S("ElasticInferenceAcceleratorArn"),
        "elastic_inference_accelerator_association_id": S("ElasticInferenceAcceleratorAssociationId"),
        "elastic_inference_accelerator_association_state": S("ElasticInferenceAcceleratorAssociationState"),
        "elastic_inference_accelerator_association_time": S("ElasticInferenceAcceleratorAssociationTime"),
    }
    elastic_inference_accelerator_arn: Optional[str] = field(default=None)
    elastic_inference_accelerator_association_id: Optional[str] = field(default=None)
    elastic_inference_accelerator_association_state: Optional[str] = field(default=None)
    elastic_inference_accelerator_association_time: Optional[datetime] = field(default=None)


@define(eq=False, slots=False)
class AwsEc2InstanceNetworkInterfaceAssociation:
    kind: ClassVar[str] = "aws_ec2_instance_network_interface_association"
    mapping: ClassVar[Dict[str, Bender]] = {
        "carrier_ip": S("CarrierIp"),
        "customer_owned_ip": S("CustomerOwnedIp"),
        "owner_id": S("IpOwnerId"),
        "public_dns_name": S("PublicDnsName"),
        "public_ip": S("PublicIp"),
    }
    carrier_ip: Optional[str] = field(default=None)
    customer_owned_ip: Optional[str] = field(default=None)
    owner_id: Optional[str] = field(default=None)
    public_dns_name: Optional[str] = field(default=None)
    public_ip: Optional[str] = field(default=None)


@define(eq=False, slots=False)
class AwsEc2InstanceNetworkInterfaceAttachment:
    kind: ClassVar[str] = "aws_ec2_instance_network_interface_attachment"
    mapping: ClassVar[Dict[str, Bender]] = {
        "attach_time": S("AttachTime"),
        "attachment_id": S("AttachmentId"),
        "delete_on_termination": S("DeleteOnTermination"),
        "device_index": S("DeviceIndex"),
        "status": S("Status"),
        "network_card_index": S("NetworkCardIndex"),
    }
    attach_time: Optional[datetime] = field(default=None)
    attachment_id: Optional[str] = field(default=None)
    delete_on_termination: Optional[bool] = field(default=None)
    device_index: Optional[int] = field(default=None)
    status: Optional[str] = field(default=None)
    network_card_index: Optional[int] = field(default=None)


@define(eq=False, slots=False)
class AwsEc2GroupIdentifier:
    kind: ClassVar[str] = "aws_ec2_group_identifier"
    mapping: ClassVar[Dict[str, Bender]] = {"group_name": S("GroupName"), "group_id": S("GroupId")}
    group_name: Optional[str] = field(default=None)
    group_id: Optional[str] = field(default=None)


@define(eq=False, slots=False)
class AwsEc2InstancePrivateIpAddress:
    kind: ClassVar[str] = "aws_ec2_instance_private_ip_address"
    mapping: ClassVar[Dict[str, Bender]] = {
        "association": S("Association") >> Bend(AwsEc2InstanceNetworkInterfaceAssociation.mapping),
        "primary": S("Primary"),
        "private_dns_name": S("PrivateDnsName"),
        "private_ip_address": S("PrivateIpAddress"),
    }
    association: Optional[AwsEc2InstanceNetworkInterfaceAssociation] = field(default=None)
    primary: Optional[bool] = field(default=None)
    private_dns_name: Optional[str] = field(default=None)
    private_ip_address: Optional[str] = field(default=None)


@define(eq=False, slots=False)
class AwsEc2InstanceNetworkInterface:
    kind: ClassVar[str] = "aws_ec2_instance_network_interface"
    mapping: ClassVar[Dict[str, Bender]] = {
        "association": S("Association") >> Bend(AwsEc2InstanceNetworkInterfaceAssociation.mapping),
        "attachment": S("Attachment") >> Bend(AwsEc2InstanceNetworkInterfaceAttachment.mapping),
        "description": S("Description"),
        "groups": S("Groups", default=[]) >> ForallBend(AwsEc2GroupIdentifier.mapping),
        "ipv6_addresses": S("Ipv6Addresses", default=[]) >> ForallBend(S("Ipv6Address")),
        "mac_address": S("MacAddress"),
        "network_interface_id": S("NetworkInterfaceId"),
        # "owner_id": S("OwnerId"),
        "private_dns_name": S("PrivateDnsName"),
        "private_ip_address": S("PrivateIpAddress"),
        "private_ip_addresses": S("PrivateIpAddresses", default=[])
        >> ForallBend(AwsEc2InstancePrivateIpAddress.mapping),
        "source_dest_check": S("SourceDestCheck"),
        "status": S("Status"),
        # "subnet_id": S("SubnetId"),
        # "vpc_id": S("VpcId"),
        "interface_type": S("InterfaceType"),
        "ipv4_prefixes": S("Ipv4Prefixes", default=[]) >> ForallBend(S("Ipv4Prefix")),
        "ipv6_prefixes": S("Ipv6Prefixes", default=[]) >> ForallBend(S("Ipv6Prefix")),
    }
    association: Optional[AwsEc2InstanceNetworkInterfaceAssociation] = field(default=None)
    attachment: Optional[AwsEc2InstanceNetworkInterfaceAttachment] = field(default=None)
    description: Optional[str] = field(default=None)
    groups: List[AwsEc2GroupIdentifier] = field(factory=list)
    ipv6_addresses: List[str] = field(factory=list)
    mac_address: Optional[str] = field(default=None)
    network_interface_id: Optional[str] = field(default=None)
    private_dns_name: Optional[str] = field(default=None)
    private_ip_address: Optional[str] = field(default=None)
    private_ip_addresses: List[AwsEc2InstancePrivateIpAddress] = field(factory=list)
    source_dest_check: Optional[bool] = field(default=None)
    status: Optional[str] = field(default=None)
    interface_type: Optional[str] = field(default=None)
    ipv4_prefixes: List[str] = field(factory=list)
    ipv6_prefixes: List[str] = field(factory=list)


@define(eq=False, slots=False)
class AwsEc2StateReason:
    kind: ClassVar[str] = "aws_ec2_state_reason"
    mapping: ClassVar[Dict[str, Bender]] = {"code": S("Code"), "message": S("Message")}
    code: Optional[str] = field(default=None)
    message: Optional[str] = field(default=None)


@define(eq=False, slots=False)
class AwsEc2CpuOptions:
    kind: ClassVar[str] = "aws_ec2_cpu_options"
    mapping: ClassVar[Dict[str, Bender]] = {"core_count": S("CoreCount"), "threads_per_core": S("ThreadsPerCore")}
    core_count: Optional[int] = field(default=None)
    threads_per_core: Optional[int] = field(default=None)


@define(eq=False, slots=False)
class AwsEc2CapacityReservationTargetResponse:
    kind: ClassVar[str] = "aws_ec2_capacity_reservation_target_response"
    mapping: ClassVar[Dict[str, Bender]] = {
        "capacity_reservation_id": S("CapacityReservationId"),
        "capacity_reservation_resource_group_arn": S("CapacityReservationResourceGroupArn"),
    }
    capacity_reservation_id: Optional[str] = field(default=None)
    capacity_reservation_resource_group_arn: Optional[str] = field(default=None)


@define(eq=False, slots=False)
class AwsEc2CapacityReservationSpecificationResponse:
    kind: ClassVar[str] = "aws_ec2_capacity_reservation_specification_response"
    mapping: ClassVar[Dict[str, Bender]] = {
        "capacity_reservation_preference": S("CapacityReservationPreference"),
        "capacity_reservation_target": S("CapacityReservationTarget")
        >> Bend(AwsEc2CapacityReservationTargetResponse.mapping),
    }
    capacity_reservation_preference: Optional[str] = field(default=None)
    capacity_reservation_target: Optional[AwsEc2CapacityReservationTargetResponse] = field(default=None)


@define(eq=False, slots=False)
class AwsEc2InstanceMetadataOptionsResponse:
    kind: ClassVar[str] = "aws_ec2_instance_metadata_options_response"
    mapping: ClassVar[Dict[str, Bender]] = {
        "state": S("State"),
        "http_tokens": S("HttpTokens"),
        "http_put_response_hop_limit": S("HttpPutResponseHopLimit"),
        "http_endpoint": S("HttpEndpoint"),
        "http_protocol_ipv6": S("HttpProtocolIpv6"),
        "instance_metadata_tags": S("InstanceMetadataTags"),
    }
    state: Optional[str] = field(default=None)
    http_tokens: Optional[str] = field(default=None)
    http_put_response_hop_limit: Optional[int] = field(default=None)
    http_endpoint: Optional[str] = field(default=None)
    http_protocol_ipv6: Optional[str] = field(default=None)
    instance_metadata_tags: Optional[str] = field(default=None)


@define(eq=False, slots=False)
class AwsEc2PrivateDnsNameOptionsResponse:
    kind: ClassVar[str] = "aws_ec2_private_dns_name_options_response"
    mapping: ClassVar[Dict[str, Bender]] = {
        "hostname_type": S("HostnameType"),
        "enable_resource_name_dns_a_record": S("EnableResourceNameDnsARecord"),
        "enable_resource_name_dns_aaaa_record": S("EnableResourceNameDnsAAAARecord"),
    }
    hostname_type: Optional[str] = field(default=None)
    enable_resource_name_dns_a_record: Optional[bool] = field(default=None)
    enable_resource_name_dns_aaaa_record: Optional[bool] = field(default=None)


InstanceStatusMapping = {
    "pending": InstanceStatus.BUSY,
    "running": InstanceStatus.RUNNING,
    "shutting-down": InstanceStatus.STOPPED,
    "terminated": InstanceStatus.TERMINATED,
    "stopping": InstanceStatus.STOPPED,
    "stopped": InstanceStatus.STOPPED,
}


@define(eq=False, slots=False)
class AwsEc2Instance(AwsResource, BaseInstance):
    kind: ClassVar[str] = "aws_ec2_instance"
    api_spec: ClassVar[AwsApiSpec] = AwsApiSpec("ec2", "describe-instances", "Reservations")
    mapping: ClassVar[Dict[str, Bender]] = {
        # base properties
        "id": S("InstanceId"),
        "tags": S("Tags", default=[]) >> ToDict(),
        "name": S("Tags", default=[]) >> TagsValue("Name"),
        "ctime": S("LaunchTime"),
        "instance_status": S("State", "Name") >> MapEnum(InstanceStatusMapping, default=InstanceStatus.UNKNOWN),
        "instance_cores": S("CpuOptions", "CoreCount"),
        "instance_ami_launch_index": S("AmiLaunchIndex"),
        "instance_image_id": S("ImageId"),
        "instance_type": S("InstanceType"),
        "instance_kernel_id": S("KernelId"),
        "instance_key_name": S("KeyName"),
        "instance_launch_time": S("LaunchTime"),
        "instance_monitoring": S("Monitoring", "State"),
        "instance_placement": S("Placement") >> Bend(AwsEc2Placement.mapping),
        "instance_platform": S("Platform"),
        "instance_private_dns_name": S("PrivateDnsName"),
        "instance_private_ip_address": S("PrivateIpAddress"),
        "instance_product_codes": S("ProductCodes", default=[]) >> ForallBend(AwsEc2ProductCode.mapping),
        "instance_public_dns_name": S("PublicDnsName"),
        "instance_public_ip_address": S("PublicIpAddress"),
        "instance_ramdisk_id": S("RamdiskId"),
        "instance_state": S("State") >> Bend(AwsEc2InstanceState.mapping),
        "instance_state_transition_reason": S("StateTransitionReason"),
        "instance_subnet_id": S("SubnetId"),
        "instance_architecture": S("Architecture"),
        "instance_block_device_mappings": S("BlockDeviceMappings", default=[])
        >> ForallBend(AwsEc2InstanceBlockDeviceMapping.mapping),
        "instance_client_token": S("ClientToken"),
        "instance_ebs_optimized": S("EbsOptimized"),
        "instance_ena_support": S("EnaSupport"),
        "instance_hypervisor": S("Hypervisor"),
        "instance_iam_instance_profile": S("IamInstanceProfile") >> Bend(AwsEc2IamInstanceProfile.mapping),
        "instance_lifecycle": S("InstanceLifecycle"),
        "instance_elastic_gpu_associations": S("ElasticGpuAssociations", default=[])
        >> ForallBend(AwsEc2ElasticGpuAssociation.mapping),
        "instance_elastic_inference_accelerator_associations": S("ElasticInferenceAcceleratorAssociations", default=[])
        >> ForallBend(AwsEc2ElasticInferenceAcceleratorAssociation.mapping),
        "instance_network_interfaces": S("NetworkInterfaces", default=[])
        >> ForallBend(AwsEc2InstanceNetworkInterface.mapping),
        "instance_outpost_arn": S("OutpostArn"),
        "instance_root_device_name": S("RootDeviceName"),
        "instance_root_device_type": S("RootDeviceType"),
        "instance_security_groups": S("SecurityGroups", default=[]) >> ForallBend(AwsEc2GroupIdentifier.mapping),
        "instance_source_dest_check": S("SourceDestCheck"),
        "instance_spot_instance_request_id": S("SpotInstanceRequestId"),
        "instance_sriov_net_support": S("SriovNetSupport"),
        "instance_state_reason": S("StateReason") >> Bend(AwsEc2StateReason.mapping),
        "instance_virtualization_type": S("VirtualizationType"),
        "instance_cpu_options": S("CpuOptions") >> Bend(AwsEc2CpuOptions.mapping),
        "instance_capacity_reservation_id": S("CapacityReservationId"),
        "instance_capacity_reservation_specification": S("CapacityReservationSpecification")
        >> Bend(AwsEc2CapacityReservationSpecificationResponse.mapping),
        "instance_hibernation_options": S("HibernationOptions", "Configured"),
        "instance_licenses": S("Licenses", default=[]) >> ForallBend(S("LicenseConfigurationArn")),
        "instance_metadata_options": S("MetadataOptions") >> Bend(AwsEc2InstanceMetadataOptionsResponse.mapping),
        "instance_enclave_options": S("EnclaveOptions", "Enabled"),
        "instance_boot_mode": S("BootMode"),
        "instance_platform_details": S("PlatformDetails"),
        "instance_usage_operation": S("UsageOperation"),
        "instance_usage_operation_update_time": S("UsageOperationUpdateTime"),
        "instance_private_dns_name_options": S("PrivateDnsNameOptions")
        >> Bend(AwsEc2PrivateDnsNameOptionsResponse.mapping),
        "instance_ipv6_address": S("Ipv6Address"),
        "instance_tpm_support": S("TpmSupport"),
        "instance_maintenance_options": S("MaintenanceOptions", "AutoRecovery"),
    }
    instance_ami_launch_index: Optional[int] = field(default=None)
    instance_image_id: Optional[str] = field(default=None)
    instance_kernel_id: Optional[str] = field(default=None)
    instance_key_name: Optional[str] = field(default=None)
    instance_launch_time: Optional[datetime] = field(default=None)
    instance_monitoring: Optional[str] = field(default=None)
    instance_placement: Optional[AwsEc2Placement] = field(default=None)
    instance_platform: Optional[str] = field(default=None)
    instance_private_dns_name: Optional[str] = field(default=None)
    instance_private_ip_address: Optional[str] = field(default=None)
    instance_product_codes: List[AwsEc2ProductCode] = field(factory=list)
    instance_public_dns_name: Optional[str] = field(default=None)
    instance_public_ip_address: Optional[str] = field(default=None)
    instance_ramdisk_id: Optional[str] = field(default=None)
    instance_state: Optional[AwsEc2InstanceState] = field(default=None)
    instance_state_transition_reason: Optional[str] = field(default=None)
    instance_subnet_id: Optional[str] = field(default=None)
    instance_architecture: Optional[str] = field(default=None)
    instance_block_device_mappings: List[AwsEc2InstanceBlockDeviceMapping] = field(factory=list)
    instance_client_token: Optional[str] = field(default=None)
    instance_ebs_optimized: Optional[bool] = field(default=None)
    instance_ena_support: Optional[bool] = field(default=None)
    instance_hypervisor: Optional[str] = field(default=None)
    instance_iam_instance_profile: Optional[AwsEc2IamInstanceProfile] = field(default=None)
    instance_lifecycle: Optional[str] = field(default=None)
    instance_elastic_gpu_associations: List[AwsEc2ElasticGpuAssociation] = field(factory=list)
    instance_elastic_inference_accelerator_associations: List[AwsEc2ElasticInferenceAcceleratorAssociation] = field(
        factory=list
    )
    instance_network_interfaces: List[AwsEc2InstanceNetworkInterface] = field(factory=list)
    instance_outpost_arn: Optional[str] = field(default=None)
    instance_root_device_name: Optional[str] = field(default=None)
    instance_root_device_type: Optional[str] = field(default=None)
    instance_security_groups: List[AwsEc2GroupIdentifier] = field(factory=list)
    instance_source_dest_check: Optional[bool] = field(default=None)
    instance_spot_instance_request_id: Optional[str] = field(default=None)
    instance_sriov_net_support: Optional[str] = field(default=None)
    instance_state_reason: Optional[AwsEc2StateReason] = field(default=None)
    instance_virtualization_type: Optional[str] = field(default=None)
    instance_cpu_options: Optional[AwsEc2CpuOptions] = field(default=None)
    instance_capacity_reservation_id: Optional[str] = field(default=None)
    instance_capacity_reservation_specification: Optional[AwsEc2CapacityReservationSpecificationResponse] = field(
        default=None
    )
    instance_hibernation_options: Optional[bool] = field(default=None)
    instance_licenses: List[str] = field(factory=list)
    instance_metadata_options: Optional[AwsEc2InstanceMetadataOptionsResponse] = field(default=None)
    instance_enclave_options: Optional[bool] = field(default=None)
    instance_boot_mode: Optional[str] = field(default=None)
    instance_platform_details: Optional[str] = field(default=None)
    instance_usage_operation: Optional[str] = field(default=None)
    instance_usage_operation_update_time: Optional[datetime] = field(default=None)
    instance_private_dns_name_options: Optional[AwsEc2PrivateDnsNameOptionsResponse] = field(default=None)
    instance_ipv6_address: Optional[str] = field(default=None)
    instance_tpm_support: Optional[str] = field(default=None)
    instance_maintenance_options: Optional[str] = field(default=None)

    @classmethod
    def collect(cls: Type[AwsResource], json: List[Json], builder: GraphBuilder) -> None:
        for reservation in json:
            for instance_in in reservation["Instances"]:
                mapped = bend(cls.mapping, instance_in)
                instance = AwsEc2Instance.from_json(mapped)
                # copy data from the instance type
                if instance_type := builder.instance_type(instance.instance_type):
                    builder.add_node(instance_type, {})
                    instance.instance_cores = instance_type.instance_cores
                    instance.instance_memory = instance_type.instance_memory
                builder.add_node(instance, instance_in)

    def connect_in_graph(self, builder: GraphBuilder, source: Json) -> None:
        super().connect_in_graph(builder, source)
        builder.add_edge(self, EdgeType.default, reverse=True, clazz=AwsEc2InstanceType, name=self.instance_type)
        if self.instance_key_name:
            builder.add_edge(self, EdgeType.default, clazz=AwsEc2KeyPair, name=self.instance_key_name)
            builder.add_edge(self, EdgeType.delete, reverse=True, clazz=AwsEc2KeyPair, name=self.instance_key_name)
        if vpc_id := source.get("VpcId"):
            builder.dependant_node(self, reverse=True, clazz=AwsEc2Vpc, name=vpc_id)


# endregion

# region ReservedInstances


@define(eq=False, slots=False)
class AwsEc2RecurringCharge:
    kind: ClassVar[str] = "aws_ec2_recurring_charge"
    mapping: ClassVar[Dict[str, Bender]] = {"amount": S("Amount"), "frequency": S("Frequency")}
    amount: Optional[float] = field(default=None)
    frequency: Optional[str] = field(default=None)


@define(eq=False, slots=False)
class AwsEc2ReservedInstances(AwsResource):
    kind: ClassVar[str] = "aws_ec2_reserved_instances"
    api_spec: ClassVar[AwsApiSpec] = AwsApiSpec("ec2", "describe-reserved-instances", "ReservedInstances")
    mapping: ClassVar[Dict[str, Bender]] = {
        "id": S("ReservedInstancesId"),
        "tags": S("Tags", default=[]) >> ToDict(),
        "name": S("Tags", default=[]) >> TagsValue("Name"),
        "availability_zone": S("AvailabilityZone"),
        "reservation_duration": S("Duration"),
        "reservation_end": S("End"),
        "reservation_fixed_price": S("FixedPrice"),
        "reservation_instance_count": S("InstanceCount"),
        "reservation_instance_type": S("InstanceType"),
        "reservation_product_description": S("ProductDescription"),
        "reservation_reserved_instances_id": S("ReservedInstancesId"),
        "reservation_start": S("Start"),
        "reservation_state": S("State"),
        "reservation_usage_price": S("UsagePrice"),
        "reservation_currency_code": S("CurrencyCode"),
        "reservation_instance_tenancy": S("InstanceTenancy"),
        "reservation_offering_class": S("OfferingClass"),
        "reservation_offering_type": S("OfferingType"),
        "reservation_recurring_charges": S("RecurringCharges", default=[]) >> ForallBend(AwsEc2RecurringCharge.mapping),
        "reservation_scope": S("Scope"),
    }
    availability_zone: Optional[str] = field(default=None)
    reservation_duration: Optional[int] = field(default=None)
    reservation_end: Optional[datetime] = field(default=None)
    reservation_fixed_price: Optional[float] = field(default=None)
    reservation_instance_count: Optional[int] = field(default=None)
    reservation_instance_type: Optional[str] = field(default=None)
    reservation_product_description: Optional[str] = field(default=None)
    reservation_reserved_instances_id: Optional[str] = field(default=None)
    reservation_start: Optional[datetime] = field(default=None)
    reservation_state: Optional[str] = field(default=None)
    reservation_usage_price: Optional[float] = field(default=None)
    reservation_currency_code: Optional[str] = field(default=None)
    reservation_instance_tenancy: Optional[str] = field(default=None)
    reservation_offering_class: Optional[str] = field(default=None)
    reservation_offering_type: Optional[str] = field(default=None)
    reservation_recurring_charges: List[AwsEc2RecurringCharge] = field(factory=list)
    reservation_scope: Optional[str] = field(default=None)

    def connect_in_graph(self, builder: GraphBuilder, source: Json) -> None:
        super().connect_in_graph(builder, source)
        builder.add_edge(
            self, EdgeType.default, reverse=True, clazz=AwsEc2InstanceType, name=self.reservation_instance_type
        )


# endregion

# region Network ACLs


@define(eq=False, slots=False)
class AwsEc2NetworkAclAssociation:
    kind: ClassVar[str] = "aws_ec2_network_acl_association"
    mapping: ClassVar[Dict[str, Bender]] = {
        "network_acl_association_id": S("NetworkAclAssociationId"),
        "network_acl_id": S("NetworkAclId"),
        "subnet_id": S("SubnetId"),
    }
    network_acl_association_id: Optional[str] = field(default=None)
    network_acl_id: Optional[str] = field(default=None)
    subnet_id: Optional[str] = field(default=None)


@define(eq=False, slots=False)
class AwsEc2IcmpTypeCode:
    kind: ClassVar[str] = "aws_ec2_icmp_type_code"
    mapping: ClassVar[Dict[str, Bender]] = {"code": S("Code"), "type": S("Type")}
    code: Optional[int] = field(default=None)
    type: Optional[int] = field(default=None)


@define(eq=False, slots=False)
class AwsEc2PortRange:
    kind: ClassVar[str] = "aws_ec2_port_range"
    mapping: ClassVar[Dict[str, Bender]] = {"from_range": S("From"), "to_range": S("To")}
    from_range: Optional[int] = field(default=None)
    to_range: Optional[int] = field(default=None)


@define(eq=False, slots=False)
class AwsEc2NetworkAclEntry:
    kind: ClassVar[str] = "aws_ec2_network_acl_entry"
    mapping: ClassVar[Dict[str, Bender]] = {
        "cidr_block": S("CidrBlock"),
        "egress": S("Egress"),
        "icmp_type_code": S("IcmpTypeCode") >> Bend(AwsEc2IcmpTypeCode.mapping),
        "ipv6_cidr_block": S("Ipv6CidrBlock"),
        "port_range": S("PortRange") >> Bend(AwsEc2PortRange.mapping),
        "protocol": S("Protocol"),
        "rule_action": S("RuleAction"),
        "rule_number": S("RuleNumber"),
    }
    cidr_block: Optional[str] = field(default=None)
    egress: Optional[bool] = field(default=None)
    icmp_type_code: Optional[AwsEc2IcmpTypeCode] = field(default=None)
    ipv6_cidr_block: Optional[str] = field(default=None)
    port_range: Optional[AwsEc2PortRange] = field(default=None)
    protocol: Optional[str] = field(default=None)
    rule_action: Optional[str] = field(default=None)
    rule_number: Optional[int] = field(default=None)


@define(eq=False, slots=False)
class AwsEc2NetworkAcl(AwsResource):
    kind: ClassVar[str] = "aws_ec2_network_acl"
    api_spec: ClassVar[AwsApiSpec] = AwsApiSpec("ec2", "describe-network-acls", "NetworkAcls")
    mapping: ClassVar[Dict[str, Bender]] = {
        "id": S("NetworkAclId"),
        "tags": S("Tags", default=[]) >> ToDict(),
        "name": S("Tags", default=[]) >> TagsValue("Name"),
        "acl_associations": S("Associations", default=[]) >> ForallBend(AwsEc2NetworkAclAssociation.mapping),
        "acl_entries": S("Entries", default=[]) >> ForallBend(AwsEc2NetworkAclEntry.mapping),
        "is_default": S("IsDefault"),
        # "vpc_id": S("VpcId"),
        "owner_id": S("OwnerId"),
    }
    acl_associations: List[AwsEc2NetworkAclAssociation] = field(factory=list)
    acl_entries: List[AwsEc2NetworkAclEntry] = field(factory=list)
    is_default: Optional[bool] = field(default=None)

    def connect_in_graph(self, builder: GraphBuilder, source: Json) -> None:
        super().connect_in_graph(builder, source)
        if vpc_id := source.get("VpcId"):
            builder.add_edge(self, EdgeType.default, reverse=True, clazz=AwsEc2Vpc, name=vpc_id)


# endregion

# region Elastic IPs


@define(eq=False, slots=False)
class AwsEc2ElasticIp(AwsResource, BaseIPAddress):
    kind: ClassVar[str] = "aws_ec2_elastic_ip"
    api_spec: ClassVar[AwsApiSpec] = AwsApiSpec("ec2", "describe-addresses", "Addresses")
    mapping: ClassVar[Dict[str, Bender]] = {
        "id": S("NetworkInterfaceId").or_else(S("PublicIp")),
        "tags": S("Tags", default=[]) >> TagsToDict(),
        "name": S("InstanceId").or_else(S("Tags", default=[]) >> TagsValue("Name")).or_else(S("NetworkInterfaceId")),
        "ip_address": S("PublicIp") or S("PrivateIpAddress"),
        "ip_address_family": K("ipv4"),
        "private_ip_address": S("PrivateIpAddress"),
        "public_ip": S("PublicIp"),
        "ip_allocation_id": S("AllocationId"),
        "ip_association_id": S("AssociationId"),
        "ip_domain": S("Domain"),
        "ip_network_interface_id": S("NetworkInterfaceId"),
        # "owner_id": S("NetworkInterfaceOwnerId"),
        "ip_public_ipv4_pool": S("PublicIpv4Pool"),
        "ip_network_border_group": S("NetworkBorderGroup"),
        "ip_customer_owned_ip": S("CustomerOwnedIp"),
        "ip_customer_owned_ipv4_pool": S("CustomerOwnedIpv4Pool"),
        "ip_carrier_ip": S("CarrierIp"),
    }
    public_ip: Optional[str] = field(default=None)
    private_ip_address: Optional[str] = field(default=None)
    ip_allocation_id: Optional[str] = field(default=None)
    ip_association_id: Optional[str] = field(default=None)
    ip_domain: Optional[str] = field(default=None)
    ip_network_interface_id: Optional[str] = field(default=None)
    ip_public_ipv4_pool: Optional[str] = field(default=None)
    ip_network_border_group: Optional[str] = field(default=None)
    ip_customer_owned_ip: Optional[str] = field(default=None)
    ip_customer_owned_ipv4_pool: Optional[str] = field(default=None)
    ip_carrier_ip: Optional[str] = field(default=None)

    def connect_in_graph(self, builder: GraphBuilder, source: Json) -> None:
        super().connect_in_graph(builder, source)
        if instance_id := source.get("InstanceId"):
            builder.dependant_node(self, clazz=AwsEc2Instance, id=instance_id)
        if interface_id := source.get("NetworkInterfaceId"):
            builder.dependant_node(self, clazz=AwsEc2NetworkInterface, id=interface_id)


# endregion

# region Network Interfaces


@define(eq=False, slots=False)
class AwsEc2NetworkInterfaceAssociation:
    kind: ClassVar[str] = "aws_ec2_network_interface_association"
    mapping: ClassVar[Dict[str, Bender]] = {
        "allocation_id": S("AllocationId"),
        "association_id": S("AssociationId"),
        # "owner_id": S("IpOwnerId"),
        "public_dns_name": S("PublicDnsName"),
        "public_ip": S("PublicIp"),
        "customer_owned_ip": S("CustomerOwnedIp"),
        "carrier_ip": S("CarrierIp"),
    }
    allocation_id: Optional[str] = field(default=None)
    association_id: Optional[str] = field(default=None)
    public_dns_name: Optional[str] = field(default=None)
    public_ip: Optional[str] = field(default=None)
    customer_owned_ip: Optional[str] = field(default=None)
    carrier_ip: Optional[str] = field(default=None)


@define(eq=False, slots=False)
class AwsEc2NetworkInterfaceAttachment:
    kind: ClassVar[str] = "aws_ec2_network_interface_attachment"
    mapping: ClassVar[Dict[str, Bender]] = {
        "attach_time": S("AttachTime"),
        "attachment_id": S("AttachmentId"),
        "delete_on_termination": S("DeleteOnTermination"),
        "device_index": S("DeviceIndex"),
        "network_card_index": S("NetworkCardIndex"),
        "instance_id": S("InstanceId"),
        # "owner_id": S("InstanceOwnerId"),
        "status": S("Status"),
    }
    attach_time: Optional[datetime] = field(default=None)
    attachment_id: Optional[str] = field(default=None)
    delete_on_termination: Optional[bool] = field(default=None)
    device_index: Optional[int] = field(default=None)
    network_card_index: Optional[int] = field(default=None)
    instance_id: Optional[str] = field(default=None)
    status: Optional[str] = field(default=None)


@define(eq=False, slots=False)
class AwsEc2NetworkInterfacePrivateIpAddress:
    kind: ClassVar[str] = "aws_ec2_network_interface_private_ip_address"
    mapping: ClassVar[Dict[str, Bender]] = {
        "association": S("Association") >> Bend(AwsEc2NetworkInterfaceAssociation.mapping),
        "primary": S("Primary"),
        "private_dns_name": S("PrivateDnsName"),
        "private_ip_address": S("PrivateIpAddress"),
    }
    association: Optional[AwsEc2NetworkInterfaceAssociation] = field(default=None)
    primary: Optional[bool] = field(default=None)
    private_dns_name: Optional[str] = field(default=None)
    private_ip_address: Optional[str] = field(default=None)


@define(eq=False, slots=False)
class AwsEc2Tag:
    kind: ClassVar[str] = "aws_ec2_tag"
    mapping: ClassVar[Dict[str, Bender]] = {"key": S("Key"), "value": S("Value")}
    key: Optional[str] = field(default=None)
    value: Optional[str] = field(default=None)


@define(eq=False, slots=False)
class AwsEc2NetworkInterface(AwsResource, BaseNetworkInterface):
    kind: ClassVar[str] = "aws_ec2_network_interface"
    api_spec: ClassVar[AwsApiSpec] = AwsApiSpec("ec2", "describe-network-interfaces", "NetworkInterfaces")
    mapping: ClassVar[Dict[str, Bender]] = {
        "id": S("NetworkInterfaceId"),
        "tags": S("Tags", default=[]) >> TagsToDict(),
        "name": S("Tags", default=[]) >> TagsValue("Name"),
        "ctime": K(None),
        "mtime": K(None),
        "atime": K(None),
        "network_interface_type": S("InterfaceType"),
        "network_interface_status": S("Status"),
        "private_ip_addresses": S("PrivateIpAddresses", default=[]) >> ForallBend(S("PrivateIpAddress")),
        "public_ip_addresses": S("PrivateIpAddresses", default=[])
        >> ForallBend(S("Association", "PublicIp"))
        >> StripNones(),
        "mac": S("MacAddress"),
        "v6_ips": S("Ipv6Addresses", default=[]) >> ForallBend(S("Ipv6Address")),
        "description": S("Description"),
        "nic_association": S("Association") >> Bend(AwsEc2NetworkInterfaceAssociation.mapping),
        "nic_attachment": S("Attachment") >> Bend(AwsEc2NetworkInterfaceAttachment.mapping),
        "nic_availability_zone": S("AvailabilityZone"),
        "nic_groups": S("Groups", default=[]) >> ForallBend(AwsEc2GroupIdentifier.mapping),
        "nic_outpost_arn": S("OutpostArn"),
        # "owner_id": S("OwnerId"),
        "nic_private_dns_name": S("PrivateDnsName"),
        "nic_private_ip_address": S("PrivateIpAddress"),
        "nic_private_ip_addresses": S("PrivateIpAddresses", default=[])
        >> ForallBend(AwsEc2NetworkInterfacePrivateIpAddress.mapping),
        "nic_ipv4_prefixes": S("Ipv4Prefixes", default=[]) >> ForallBend(S("Ipv4Prefix")),
        "nic_ipv6_prefixes": S("Ipv6Prefixes", default=[]) >> ForallBend(S("Ipv6Prefix")),
        "nic_requester_id": S("RequesterId"),
        "nic_requester_managed": S("RequesterManaged"),
        "nic_source_dest_check": S("SourceDestCheck"),
        "nic_subnet_id": S("SubnetId"),
        "nic_tag_set": S("TagSet", default=[]) >> ForallBend(AwsEc2Tag.mapping),
        "nic_deny_all_igw_traffic": S("DenyAllIgwTraffic"),
        "nic_ipv6_native": S("Ipv6Native"),
        "nic_ipv6_address": S("Ipv6Address"),
    }
    nic_association: Optional[AwsEc2NetworkInterfaceAssociation] = field(default=None)
    nic_attachment: Optional[AwsEc2NetworkInterfaceAttachment] = field(default=None)
    nic_availability_zone: Optional[str] = field(default=None)
    nic_groups: List[AwsEc2GroupIdentifier] = field(factory=list)
    nic_outpost_arn: Optional[str] = field(default=None)
    nic_private_dns_name: Optional[str] = field(default=None)
    nic_private_ip_address: Optional[str] = field(default=None)
    nic_private_ip_addresses: List[AwsEc2NetworkInterfacePrivateIpAddress] = field(factory=list)
    nic_ipv4_prefixes: List[str] = field(factory=list)
    nic_ipv6_prefixes: List[str] = field(factory=list)
    nic_requester_id: Optional[str] = field(default=None)
    nic_requester_managed: Optional[bool] = field(default=None)
    nic_source_dest_check: Optional[bool] = field(default=None)
    nic_subnet_id: Optional[str] = field(default=None)
    nic_tag_set: List[AwsEc2Tag] = field(factory=list)
    nic_deny_all_igw_traffic: Optional[bool] = field(default=None)
    nic_ipv6_native: Optional[bool] = field(default=None)
    nic_ipv6_address: Optional[str] = field(default=None)

    def connect_in_graph(self, builder: GraphBuilder, source: Json) -> None:
        super().connect_in_graph(builder, source)
        if vpc_id := source.get("VpcId"):
            builder.dependant_node(self, reverse=True, clazz=AwsEc2Vpc, id=vpc_id)
        if subnet_id := source.get("SubnetId"):
            builder.dependant_node(self, reverse=True, clazz=AwsEc2Subnet, id=subnet_id)
        if self.nic_attachment and (iid := self.nic_attachment.instance_id):
            builder.dependant_node(self, reverse=True, clazz=AwsEc2Instance, id=iid)
        for group in self.nic_groups:
            if gid := group.group_id:
                pass
                builder.add_edge(self, EdgeType.default, reverse=True, clazz=AwsEc2SecurityGroup, id=gid)


# endregion

# region VPCs


@define(eq=False, slots=False)
class AwsEc2VpcCidrBlockState:
    kind: ClassVar[str] = "aws_ec2_vpc_cidr_block_state"
    mapping: ClassVar[Dict[str, Bender]] = {"state": S("State"), "status_message": S("StatusMessage")}
    state: Optional[str] = field(default=None)
    status_message: Optional[str] = field(default=None)


@define(eq=False, slots=False)
class AwsEc2VpcIpv6CidrBlockAssociation:
    kind: ClassVar[str] = "aws_ec2_vpc_ipv6_cidr_block_association"
    mapping: ClassVar[Dict[str, Bender]] = {
        "association_id": S("AssociationId"),
        "ipv6_cidr_block": S("Ipv6CidrBlock"),
        "ipv6_cidr_block_state": S("Ipv6CidrBlockState") >> Bend(AwsEc2VpcCidrBlockState.mapping),
        "network_border_group": S("NetworkBorderGroup"),
        "ipv6_pool": S("Ipv6Pool"),
    }
    association_id: Optional[str] = field(default=None)
    ipv6_cidr_block: Optional[str] = field(default=None)
    ipv6_cidr_block_state: Optional[AwsEc2VpcCidrBlockState] = field(default=None)
    network_border_group: Optional[str] = field(default=None)
    ipv6_pool: Optional[str] = field(default=None)


@define(eq=False, slots=False)
class AwsEc2VpcCidrBlockAssociation:
    kind: ClassVar[str] = "aws_ec2_vpc_cidr_block_association"
    mapping: ClassVar[Dict[str, Bender]] = {
        "association_id": S("AssociationId"),
        "cidr_block": S("CidrBlock"),
        "cidr_block_state": S("CidrBlockState") >> Bend(AwsEc2VpcCidrBlockState.mapping),
    }
    association_id: Optional[str] = field(default=None)
    cidr_block: Optional[str] = field(default=None)
    cidr_block_state: Optional[AwsEc2VpcCidrBlockState] = field(default=None)


@define(eq=False, slots=False)
class AwsEc2Vpc(AwsResource, BaseNetwork):
    kind: ClassVar[str] = "aws_ec2_vpc"
    api_spec: ClassVar[AwsApiSpec] = AwsApiSpec("ec2", "describe-vpcs", "Vpcs")
    mapping: ClassVar[Dict[str, Bender]] = {
        "id": S("VpcId"),
        "tags": S("Tags", default=[]) >> TagsToDict(),
        "name": S("Tags", default=[]) >> TagsValue("Name").or_else(S("VpcId")),
        "vpc_cidr_block": S("CidrBlock"),
        "vpc_dhcp_options_id": S("DhcpOptionsId"),
        "vpc_state": S("State"),
        # "owner_id": S("OwnerId"),
        "vpc_instance_tenancy": S("InstanceTenancy"),
        "vpc_ipv6_cidr_block_association_set": S("Ipv6CidrBlockAssociationSet", default=[])
        >> ForallBend(AwsEc2VpcIpv6CidrBlockAssociation.mapping),
        "vpc_cidr_block_association_set": S("CidrBlockAssociationSet", default=[])
        >> ForallBend(AwsEc2VpcCidrBlockAssociation.mapping),
        "vpc_is_default": S("IsDefault"),
    }
    vpc_cidr_block: Optional[str] = field(default=None)
    vpc_dhcp_options_id: Optional[str] = field(default=None)
    vpc_state: Optional[str] = field(default=None)
    vpc_instance_tenancy: Optional[str] = field(default=None)
    vpc_ipv6_cidr_block_association_set: List[AwsEc2VpcIpv6CidrBlockAssociation] = field(factory=list)
    vpc_cidr_block_association_set: List[AwsEc2VpcCidrBlockAssociation] = field(factory=list)
    vpc_is_default: Optional[bool] = field(default=None)


# endregion

# region VPC Peering Connections
@define(eq=False, slots=False)
class AwsEc2VpcPeeringConnectionOptionsDescription:
    kind: ClassVar[str] = "aws_ec2_vpc_peering_connection_options_description"
    mapping: ClassVar[Dict[str, Bender]] = {
        "allow_dns_resolution_from_remote_vpc": S("AllowDnsResolutionFromRemoteVpc"),
        "allow_egress_from_local_classic_link_to_remote_vpc": S("AllowEgressFromLocalClassicLinkToRemoteVpc"),
        "allow_egress_from_local_vpc_to_remote_classic_link": S("AllowEgressFromLocalVpcToRemoteClassicLink"),
    }
    allow_dns_resolution_from_remote_vpc: Optional[bool] = field(default=None)
    allow_egress_from_local_classic_link_to_remote_vpc: Optional[bool] = field(default=None)
    allow_egress_from_local_vpc_to_remote_classic_link: Optional[bool] = field(default=None)


@define(eq=False, slots=False)
class AwsEc2VpcPeeringConnectionVpcInfo:
    kind: ClassVar[str] = "aws_ec2_vpc_peering_connection_vpc_info"
    mapping: ClassVar[Dict[str, Bender]] = {
        "cidr_block": S("CidrBlock"),
        "ipv6_cidr_block_set": S("Ipv6CidrBlockSet", default=[]) >> ForallBend(S("Ipv6CidrBlock")),
        "cidr_block_set": S("CidrBlockSet", default=[]) >> ForallBend(S("CidrBlock")),
        "owner_id": S("OwnerId"),
        "peering_options": S("PeeringOptions") >> Bend(AwsEc2VpcPeeringConnectionOptionsDescription.mapping),
        "vpc_id": S("VpcId"),
        "region": S("Region"),
    }
    cidr_block: Optional[str] = field(default=None)
    ipv6_cidr_block_set: List[str] = field(factory=list)
    cidr_block_set: List[str] = field(factory=list)
    owner_id: Optional[str] = field(default=None)
    peering_options: Optional[AwsEc2VpcPeeringConnectionOptionsDescription] = field(default=None)
    vpc_id: Optional[str] = field(default=None)
    region: Optional[str] = field(default=None)


@define(eq=False, slots=False)
class AwsEc2VpcPeeringConnectionStateReason:
    kind: ClassVar[str] = "aws_ec2_vpc_peering_connection_state_reason"
    mapping: ClassVar[Dict[str, Bender]] = {"code": S("Code"), "message": S("Message")}
    code: Optional[str] = field(default=None)
    message: Optional[str] = field(default=None)


@define(eq=False, slots=False)
class AwsEc2VpcPeeringConnection(AwsResource, BasePeeringConnection):
    kind: ClassVar[str] = "aws_ec2_vpc_peering_connection"
    api_spec: ClassVar[AwsApiSpec] = AwsApiSpec("ec2", "describe-vpc-peering-connections", "VpcPeeringConnections")
    mapping: ClassVar[Dict[str, Bender]] = {
        "id": S("VpcPeeringConnectionId"),
        "tags": S("Tags", default=[]) >> TagsToDict(),
        "name": (S("Tags", default=[]) >> TagsValue("Name")).or_else(S("VpcPeeringConnectionId")),
        "connection_accepter_vpc_info": S("AccepterVpcInfo") >> Bend(AwsEc2VpcPeeringConnectionVpcInfo.mapping),
        "connection_expiration_time": S("ExpirationTime"),
        "connection_requester_vpc_info": S("RequesterVpcInfo") >> Bend(AwsEc2VpcPeeringConnectionVpcInfo.mapping),
        "connection_status": S("Status") >> Bend(AwsEc2VpcPeeringConnectionStateReason.mapping),
    }
    connection_accepter_vpc_info: Optional[AwsEc2VpcPeeringConnectionVpcInfo] = field(default=None)
    connection_expiration_time: Optional[datetime] = field(default=None)
    connection_requester_vpc_info: Optional[AwsEc2VpcPeeringConnectionVpcInfo] = field(default=None)
    connection_status: Optional[AwsEc2VpcPeeringConnectionStateReason] = field(default=None)

    def connect_in_graph(self, builder: GraphBuilder, source: Json) -> None:
        if self.connection_requester_vpc_info and (vpc_id := self.connection_requester_vpc_info.vpc_id):
            builder.dependant_node(self, reverse=True, delete_reverse=True, clazz=AwsEc2Vpc, id=vpc_id)
        if self.connection_accepter_vpc_info and (vpc_id := self.connection_accepter_vpc_info.vpc_id):
            builder.dependant_node(self, reverse=True, delete_reverse=True, clazz=AwsEc2Vpc, id=vpc_id)


# endregion

# region VPC Endpoints


@define(eq=False, slots=False)
class AwsEc2DnsEntry:
    kind: ClassVar[str] = "aws_ec2_dns_entry"
    mapping: ClassVar[Dict[str, Bender]] = {"dns_name": S("DnsName"), "hosted_zone_id": S("HostedZoneId")}
    dns_name: Optional[str] = field(default=None)
    hosted_zone_id: Optional[str] = field(default=None)


@define(eq=False, slots=False)
class AwsEc2LastError:
    kind: ClassVar[str] = "aws_ec2_last_error"
    mapping: ClassVar[Dict[str, Bender]] = {"message": S("Message"), "code": S("Code")}
    message: Optional[str] = field(default=None)
    code: Optional[str] = field(default=None)


@define(eq=False, slots=False)
class AwsEc2VpcEndpoint(AwsResource, BaseEndpoint):
    kind: ClassVar[str] = "aws_ec2_vpc_endpoint"
    api_spec: ClassVar[AwsApiSpec] = AwsApiSpec("ec2", "describe-vpc-endpoints", "VpcEndpoints")
    mapping: ClassVar[Dict[str, Bender]] = {
        "id": S("VpcEndpointId"),
        "tags": S("Tags", default=[]) >> TagsToDict(),
        "name": S("Tags", default=[]) >> TagsValue("Name"),
        "ctime": K(None),
        "mtime": K(None),
        "atime": K(None),
        "vpc_endpoint_type": S("VpcEndpointType"),
        # "vpc_id": S("VpcId"),
        "endpoint_service_name": S("ServiceName"),
        "endpoint_state": S("State"),
        "endpoint_policy_document": S("PolicyDocument"),
        # "endpoint_route_table_ids": S("RouteTableIds", default=[]),
        # "endpoint_subnet_ids": S("SubnetIds", default=[]),
        # "endpoint_groups": S("Groups", default=[]) >> ForallBend(AwsEc2SecurityGroupIdentifier.mapping),
        "endpoint_ip_address_type": S("IpAddressType"),
        "endpoint_dns_options": S("DnsOptions", "DnsRecordIpType"),
        "endpoint_private_dns_enabled": S("PrivateDnsEnabled"),
        "endpoint_requester_managed": S("RequesterManaged"),
        # "endpoint_network_interface_ids": S("NetworkInterfaceIds", default=[]),
        "endpoint_dns_entries": S("DnsEntries", default=[]) >> ForallBend(AwsEc2DnsEntry.mapping),
        "endpoint_creation_timestamp": S("CreationTimestamp"),
        "endpoint_owner_id": S("OwnerId"),
        "endpoint_last_error": S("LastError") >> Bend(AwsEc2LastError.mapping),
    }
    vpc_endpoint_type: Optional[str] = field(default=None)
    endpoint_service_name: Optional[str] = field(default=None)
    endpoint_state: Optional[str] = field(default=None)
    endpoint_policy_document: Optional[str] = field(default=None)
    endpoint_ip_address_type: Optional[str] = field(default=None)
    endpoint_dns_options: Optional[str] = field(default=None)
    endpoint_private_dns_enabled: Optional[bool] = field(default=None)
    endpoint_requester_managed: Optional[bool] = field(default=None)
    endpoint_dns_entries: List[AwsEc2DnsEntry] = field(factory=list)
    endpoint_creation_timestamp: Optional[datetime] = field(default=None)
    endpoint_owner_id: Optional[str] = field(default=None)
    endpoint_last_error: Optional[AwsEc2LastError] = field(default=None)

    def connect_in_graph(self, builder: GraphBuilder, source: Json) -> None:
        if vpc_id := source.get("VpcId"):
            builder.dependant_node(self, reverse=True, delete_reverse=True, clazz=AwsEc2Vpc, id=vpc_id)

        for rt in source.get("RouteTableIds", []):
            builder.dependant_node(self, reverse=True, delete_reverse=True, clazz=AwsEc2RouteTable, id=rt)

        for sn in source.get("SubnetIds", []):
            builder.dependant_node(self, reverse=True, delete_reverse=True, clazz=AwsEc2Subnet, id=sn)

        for nic in source.get("NetworkInterfaceIds", []):
            builder.dependant_node(self, reverse=True, delete_reverse=True, clazz=AwsEc2NetworkInterface, id=nic)

        for group in source.get("Groups", []):
            if group_id := group.get("GroupId"):
                builder.dependant_node(self, reverse=True, delete_reverse=True, clazz=AwsEc2SecurityGroup, id=group_id)


# endregion

# region Subnets
@define(eq=False, slots=False)
class AwsEc2SubnetCidrBlockState:
    kind: ClassVar[str] = "aws_ec2_subnet_cidr_block_state"
    mapping: ClassVar[Dict[str, Bender]] = {"state": S("State"), "status_message": S("StatusMessage")}
    state: Optional[str] = field(default=None)
    status_message: Optional[str] = field(default=None)


@define(eq=False, slots=False)
class AwsEc2SubnetIpv6CidrBlockAssociation:
    kind: ClassVar[str] = "aws_ec2_subnet_ipv6_cidr_block_association"
    mapping: ClassVar[Dict[str, Bender]] = {
        "association_id": S("AssociationId"),
        "ipv6_cidr_block": S("Ipv6CidrBlock"),
        "ipv6_cidr_block_state": S("Ipv6CidrBlockState") >> Bend(AwsEc2SubnetCidrBlockState.mapping),
    }
    association_id: Optional[str] = field(default=None)
    ipv6_cidr_block: Optional[str] = field(default=None)
    ipv6_cidr_block_state: Optional[AwsEc2SubnetCidrBlockState] = field(default=None)


@define(eq=False, slots=False)
class AwsEc2PrivateDnsNameOptionsOnLaunch:
    kind: ClassVar[str] = "aws_ec2_private_dns_name_options_on_launch"
    mapping: ClassVar[Dict[str, Bender]] = {
        "hostname_type": S("HostnameType"),
        "enable_resource_name_dns_a_record": S("EnableResourceNameDnsARecord"),
        "enable_resource_name_dns_aaaa_record": S("EnableResourceNameDnsAAAARecord"),
    }
    hostname_type: Optional[str] = field(default=None)
    enable_resource_name_dns_a_record: Optional[bool] = field(default=None)
    enable_resource_name_dns_aaaa_record: Optional[bool] = field(default=None)


@define(eq=False, slots=False)
class AwsEc2Subnet(AwsResource, BaseSubnet):
    kind: ClassVar[str] = "aws_ec2_subnet"
    api_spec: ClassVar[AwsApiSpec] = AwsApiSpec("ec2", "describe-subnets", "Subnets")
    mapping: ClassVar[Dict[str, Bender]] = {
        "id": S("SubnetId"),
        "tags": S("Tags", default=[]) >> TagsToDict(),
        "name": (S("Tags", default=[]) >> TagsValue("Name")).or_else(S("SubnetId")),
        "ctime": K(None),
        "mtime": K(None),
        "atime": K(None),
        "subnet_availability_zone": S("AvailabilityZone"),
        "subnet_availability_zone_id": S("AvailabilityZoneId"),
        "subnet_available_ip_address_count": S("AvailableIpAddressCount"),
        "subnet_cidr_block": S("CidrBlock"),
        "subnet_default_for_az": S("DefaultForAz"),
        "subnet_enable_lni_at_device_index": S("EnableLniAtDeviceIndex"),
        "subnet_map_public_ip_on_launch": S("MapPublicIpOnLaunch"),
        "subnet_map_customer_owned_ip_on_launch": S("MapCustomerOwnedIpOnLaunch"),
        "subnet_customer_owned_ipv4_pool": S("CustomerOwnedIpv4Pool"),
        "subnet_state": S("State"),
        # "subnet_vpc_id": S("VpcId"),
        # "owner_id": S("OwnerId"),
        "subnet_assign_ipv6_address_on_creation": S("AssignIpv6AddressOnCreation"),
        "subnet_ipv6_cidr_block_association_set": S("Ipv6CidrBlockAssociationSet", default=[])
        >> ForallBend(AwsEc2SubnetIpv6CidrBlockAssociation.mapping),
        "arn": S("SubnetArn"),
        "subnet_outpost_arn": S("OutpostArn"),
        "subnet_enable_dns64": S("EnableDns64"),
        "subnet_ipv6_native": S("Ipv6Native"),
        "subnet_private_dns_name_options_on_launch": S("PrivateDnsNameOptionsOnLaunch")
        >> Bend(AwsEc2PrivateDnsNameOptionsOnLaunch.mapping),
    }
    subnet_availability_zone: Optional[str] = field(default=None)
    subnet_availability_zone_id: Optional[str] = field(default=None)
    subnet_available_ip_address_count: Optional[int] = field(default=None)
    subnet_cidr_block: Optional[str] = field(default=None)
    subnet_default_for_az: Optional[bool] = field(default=None)
    subnet_enable_lni_at_device_index: Optional[int] = field(default=None)
    subnet_map_public_ip_on_launch: Optional[bool] = field(default=None)
    subnet_map_customer_owned_ip_on_launch: Optional[bool] = field(default=None)
    subnet_customer_owned_ipv4_pool: Optional[str] = field(default=None)
    subnet_state: Optional[str] = field(default=None)
    subnet_assign_ipv6_address_on_creation: Optional[bool] = field(default=None)
    subnet_ipv6_cidr_block_association_set: List[AwsEc2SubnetIpv6CidrBlockAssociation] = field(factory=list)
    subnet_outpost_arn: Optional[str] = field(default=None)
    subnet_enable_dns64: Optional[bool] = field(default=None)
    subnet_ipv6_native: Optional[bool] = field(default=None)
    subnet_private_dns_name_options_on_launch: Optional[AwsEc2PrivateDnsNameOptionsOnLaunch] = field(default=None)

    def connect_in_graph(self, builder: GraphBuilder, source: Json) -> None:
        super().connect_in_graph(builder, source)
        if vpc_id := source.get("VpcId"):
            builder.dependant_node(self, reverse=True, clazz=AwsEc2Vpc, id=vpc_id)


# endregion

# region Security Groups
@define(eq=False, slots=False)
class AwsEc2IpRange:
    kind: ClassVar[str] = "aws_ec2_ip_range"
    mapping: ClassVar[Dict[str, Bender]] = {"cidr_ip": S("CidrIp"), "description": S("Description")}
    cidr_ip: Optional[str] = field(default=None)
    description: Optional[str] = field(default=None)


@define(eq=False, slots=False)
class AwsEc2Ipv6Range:
    kind: ClassVar[str] = "aws_ec2_ipv6_range"
    mapping: ClassVar[Dict[str, Bender]] = {"cidr_ipv6": S("CidrIpv6"), "description": S("Description")}
    cidr_ipv6: Optional[str] = field(default=None)
    description: Optional[str] = field(default=None)


@define(eq=False, slots=False)
class AwsEc2PrefixListId:
    kind: ClassVar[str] = "aws_ec2_prefix_list_id"
    mapping: ClassVar[Dict[str, Bender]] = {"description": S("Description"), "prefix_list_id": S("PrefixListId")}
    description: Optional[str] = field(default=None)
    prefix_list_id: Optional[str] = field(default=None)


@define(eq=False, slots=False)
class AwsEc2UserIdGroupPair:
    kind: ClassVar[str] = "aws_ec2_user_id_group_pair"
    mapping: ClassVar[Dict[str, Bender]] = {
        "description": S("Description"),
        "group_id": S("GroupId"),
        "group_name": S("GroupName"),
        "peering_status": S("PeeringStatus"),
        "user_id": S("UserId"),
        "vpc_id": S("VpcId"),
        "vpc_peering_connection_id": S("VpcPeeringConnectionId"),
    }
    description: Optional[str] = field(default=None)
    group_id: Optional[str] = field(default=None)
    group_name: Optional[str] = field(default=None)
    peering_status: Optional[str] = field(default=None)
    user_id: Optional[str] = field(default=None)
    vpc_id: Optional[str] = field(default=None)
    vpc_peering_connection_id: Optional[str] = field(default=None)


@define(eq=False, slots=False)
class AwsEc2IpPermission:
    kind: ClassVar[str] = "aws_ec2_ip_permission"
    mapping: ClassVar[Dict[str, Bender]] = {
        "from_port": S("FromPort"),
        "ip_protocol": S("IpProtocol"),
        "ip_ranges": S("IpRanges", default=[]) >> ForallBend(AwsEc2IpRange.mapping),
        "ipv6_ranges": S("Ipv6Ranges", default=[]) >> ForallBend(AwsEc2Ipv6Range.mapping),
        "prefix_list_ids": S("PrefixListIds", default=[]) >> ForallBend(AwsEc2PrefixListId.mapping),
        "to_port": S("ToPort"),
        "user_id_group_pairs": S("UserIdGroupPairs", default=[]) >> ForallBend(AwsEc2UserIdGroupPair.mapping),
    }
    from_port: Optional[int] = field(default=None)
    ip_protocol: Optional[str] = field(default=None)
    ip_ranges: List[AwsEc2IpRange] = field(factory=list)
    ipv6_ranges: List[AwsEc2Ipv6Range] = field(factory=list)
    prefix_list_ids: List[AwsEc2PrefixListId] = field(factory=list)
    to_port: Optional[int] = field(default=None)
    user_id_group_pairs: List[AwsEc2UserIdGroupPair] = field(factory=list)


@define(eq=False, slots=False)
class AwsEc2SecurityGroup(AwsResource, BaseSecurityGroup):
    kind: ClassVar[str] = "aws_ec2_security_group"
    api_spec: ClassVar[AwsApiSpec] = AwsApiSpec("ec2", "describe-security-groups", "SecurityGroups")
    mapping: ClassVar[Dict[str, Bender]] = {
        "id": S("GroupId"),
        "tags": S("Tags", default=[]) >> TagsToDict(),
        "name": S("GroupName"),
        "description": S("Description"),
        "group_ip_permissions": S("IpPermissions", default=[]) >> ForallBend(AwsEc2IpPermission.mapping),
        # "owner_id": S("OwnerId"),
        "group_ip_permissions_egress": S("IpPermissionsEgress", default=[]) >> ForallBend(AwsEc2IpPermission.mapping),
    }
    description: Optional[str] = field(default=None)
    group_ip_permissions: List[AwsEc2IpPermission] = field(factory=list)
    group_ip_permissions_egress: List[AwsEc2IpPermission] = field(factory=list)

    def connect_in_graph(self, builder: GraphBuilder, source: Json) -> None:
        super().connect_in_graph(builder, source)
        if vpc_id := source.get("VpcId"):
            builder.dependant_node(self, reverse=True, clazz=AwsEc2Vpc, id=vpc_id)


# endregion

# region Nat Gateways
@define(eq=False, slots=False)
class AwsEc2NatGatewayAddress:
    kind: ClassVar[str] = "aws_ec2_nat_gateway_address"
    mapping: ClassVar[Dict[str, Bender]] = {
        "allocation_id": S("AllocationId"),
        "network_interface_id": S("NetworkInterfaceId"),
        "private_ip": S("PrivateIp"),
        "public_ip": S("PublicIp"),
    }
    allocation_id: Optional[str] = field(default=None)
    network_interface_id: Optional[str] = field(default=None)
    private_ip: Optional[str] = field(default=None)
    public_ip: Optional[str] = field(default=None)


@define(eq=False, slots=False)
class AwsEc2ProvisionedBandwidth:
    kind: ClassVar[str] = "aws_ec2_provisioned_bandwidth"
    mapping: ClassVar[Dict[str, Bender]] = {
        "provision_time": S("ProvisionTime"),
        "provisioned": S("Provisioned"),
        "request_time": S("RequestTime"),
        "requested": S("Requested"),
        "status": S("Status"),
    }
    provision_time: Optional[datetime] = field(default=None)
    provisioned: Optional[str] = field(default=None)
    request_time: Optional[datetime] = field(default=None)
    requested: Optional[str] = field(default=None)
    status: Optional[str] = field(default=None)


@define(eq=False, slots=False)
class AwsEc2NatGateway(AwsResource, BaseGateway):
    kind: ClassVar[str] = "aws_ec2_nat_gateway"
    api_spec: ClassVar[AwsApiSpec] = AwsApiSpec("ec2", "describe-nat-gateways", "NatGateways")
    mapping: ClassVar[Dict[str, Bender]] = {
        "id": S("NatGatewayId"),
        "tags": S("Tags", default=[]) >> TagsToDict(),
        "name": S("Tags", default=[]) >> TagsValue("Name"),
        "ctime": S("CreateTime"),
        "nat_delete_time": S("DeleteTime"),
        "nat_failure_code": S("FailureCode"),
        "nat_failure_message": S("FailureMessage"),
        "nat_gateway_addresses": S("NatGatewayAddresses", default=[]) >> ForallBend(AwsEc2NatGatewayAddress.mapping),
        "nat_provisioned_bandwidth": S("ProvisionedBandwidth") >> Bend(AwsEc2ProvisionedBandwidth.mapping),
        "nat_state": S("State"),
        # "nat_subnet_id": S("SubnetId"),
        # "nat_vpc_id": S("VpcId"),
        "nat_connectivity_type": S("ConnectivityType"),
    }
    nat_delete_time: Optional[datetime] = field(default=None)
    nat_failure_code: Optional[str] = field(default=None)
    nat_failure_message: Optional[str] = field(default=None)
    nat_gateway_addresses: List[AwsEc2NatGatewayAddress] = field(factory=list)
    nat_provisioned_bandwidth: Optional[AwsEc2ProvisionedBandwidth] = field(default=None)
    nat_state: Optional[str] = field(default=None)
    nat_connectivity_type: Optional[str] = field(default=None)

    def connect_in_graph(self, builder: GraphBuilder, source: Json) -> None:
        super().connect_in_graph(builder, source)
        if vpc_id := source.get("VpcId"):
            builder.dependant_node(self, reverse=True, clazz=AwsEc2Vpc, id=vpc_id)
        if subnet_id := source.get("SubnetId"):
            builder.dependant_node(self, reverse=True, clazz=AwsEc2Subnet, id=subnet_id)


# endregion

# region Internet Gateways
@define(eq=False, slots=False)
class AwsEc2InternetGatewayAttachment:
    kind: ClassVar[str] = "aws_ec2_internet_gateway_attachment"
    mapping: ClassVar[Dict[str, Bender]] = {"state": S("State"), "vpc_id": S("VpcId")}
    state: Optional[str] = field(default=None)
    vpc_id: Optional[str] = field(default=None)


@define(eq=False, slots=False)
class AwsEc2InternetGateway(AwsResource, BaseGateway):
    kind: ClassVar[str] = "aws_ec2_internet_gateway"
    api_spec: ClassVar[AwsApiSpec] = AwsApiSpec("ec2", "describe-internet-gateways", "InternetGateways")
    mapping: ClassVar[Dict[str, Bender]] = {
        "id": S("InternetGatewayId"),
        "tags": S("Tags", default=[]) >> TagsToDict(),
        "name": (S("Tags", default=[]) >> TagsValue("Name")).or_else(S("InternetGatewayId")),
        "gateway_attachments": S("Attachments", default=[]) >> ForallBend(AwsEc2InternetGatewayAttachment.mapping),
        # "owner_id": S("OwnerId"),
    }
    gateway_attachments: List[AwsEc2InternetGatewayAttachment] = field(factory=list)

    def connect_in_graph(self, builder: GraphBuilder, source: Json) -> None:
        super().connect_in_graph(builder, source)
        for attachment in self.gateway_attachments:
            if vpc_id := attachment.vpc_id:
                builder.dependant_node(self, reverse=True, delete_reverse=True, clazz=AwsEc2Vpc, id=vpc_id)


# endregion

# region Route Tables
@define(eq=False, slots=False)
class AwsEc2RouteTableAssociationState:
    kind: ClassVar[str] = "aws_ec2_route_table_association_state"
    mapping: ClassVar[Dict[str, Bender]] = {"state": S("State"), "status_message": S("StatusMessage")}
    state: Optional[str] = field(default=None)
    status_message: Optional[str] = field(default=None)


@define(eq=False, slots=False)
class AwsEc2RouteTableAssociation:
    kind: ClassVar[str] = "aws_ec2_route_table_association"
    mapping: ClassVar[Dict[str, Bender]] = {
        "main": S("Main"),
        "route_table_association_id": S("RouteTableAssociationId"),
        "route_table_id": S("RouteTableId"),
        "subnet_id": S("SubnetId"),
        "gateway_id": S("GatewayId"),
        "association_state": S("AssociationState") >> Bend(AwsEc2RouteTableAssociationState.mapping),
    }
    main: Optional[bool] = field(default=None)
    route_table_association_id: Optional[str] = field(default=None)
    route_table_id: Optional[str] = field(default=None)
    subnet_id: Optional[str] = field(default=None)
    gateway_id: Optional[str] = field(default=None)
    association_state: Optional[AwsEc2RouteTableAssociationState] = field(default=None)


@define(eq=False, slots=False)
class AwsEc2Route:
    kind: ClassVar[str] = "aws_ec2_route"
    mapping: ClassVar[Dict[str, Bender]] = {
        "destination_cidr_block": S("DestinationCidrBlock"),
        "destination_ipv6_cidr_block": S("DestinationIpv6CidrBlock"),
        "destination_prefix_list_id": S("DestinationPrefixListId"),
        "egress_only_internet_gateway_id": S("EgressOnlyInternetGatewayId"),
        "gateway_id": S("GatewayId"),
        "instance_id": S("InstanceId"),
        "instance_owner_id": S("InstanceOwnerId"),
        "nat_gateway_id": S("NatGatewayId"),
        "transit_gateway_id": S("TransitGatewayId"),
        "local_gateway_id": S("LocalGatewayId"),
        "carrier_gateway_id": S("CarrierGatewayId"),
        "network_interface_id": S("NetworkInterfaceId"),
        "origin": S("Origin"),
        "state": S("State"),
        "vpc_peering_connection_id": S("VpcPeeringConnectionId"),
        "core_network_arn": S("CoreNetworkArn"),
    }
    destination_cidr_block: Optional[str] = field(default=None)
    destination_ipv6_cidr_block: Optional[str] = field(default=None)
    destination_prefix_list_id: Optional[str] = field(default=None)
    egress_only_internet_gateway_id: Optional[str] = field(default=None)
    gateway_id: Optional[str] = field(default=None)
    instance_id: Optional[str] = field(default=None)
    instance_owner_id: Optional[str] = field(default=None)
    nat_gateway_id: Optional[str] = field(default=None)
    transit_gateway_id: Optional[str] = field(default=None)
    local_gateway_id: Optional[str] = field(default=None)
    carrier_gateway_id: Optional[str] = field(default=None)
    network_interface_id: Optional[str] = field(default=None)
    origin: Optional[str] = field(default=None)
    state: Optional[str] = field(default=None)
    vpc_peering_connection_id: Optional[str] = field(default=None)
    core_network_arn: Optional[str] = field(default=None)


@define(eq=False, slots=False)
class AwsEc2RouteTable(AwsResource, BaseRoutingTable):
    kind: ClassVar[str] = "aws_ec2_route_table"
    api_spec: ClassVar[AwsApiSpec] = AwsApiSpec("ec2", "describe-route-tables", "RouteTables")
    mapping: ClassVar[Dict[str, Bender]] = {
        "id": S("RouteTableId"),
        "tags": S("Tags", default=[]) >> TagsToDict(),
        "name": (S("Tags", default=[]) >> TagsValue("Name")).or_else(S("RouteTableId")),
        "route_table_associations": S("Associations", default=[]) >> ForallBend(AwsEc2RouteTableAssociation.mapping),
        "route_table_propagating_vgws": S("PropagatingVgws", default=[]) >> ForallBend(S("GatewayId")),
        "route_table_routes": S("Routes", default=[]) >> ForallBend(AwsEc2Route.mapping),
        # "route_table_vpc_id": S("VpcId"),
        "owner_id": S("OwnerId"),
    }
    route_table_associations: List[AwsEc2RouteTableAssociation] = field(factory=list)
    route_table_propagating_vgws: List[str] = field(factory=list)
    route_table_routes: List[AwsEc2Route] = field(factory=list)
    owner_id: Optional[str] = field(default=None)

    def connect_in_graph(self, builder: GraphBuilder, source: Json) -> None:
        super().connect_in_graph(builder, source)
        if vpc_id := source.get("VpcId"):
            builder.dependant_node(self, reverse=True, clazz=AwsEc2Vpc, id=vpc_id)


# endregion

global_resources: List[Type[AwsResource]] = [
    AwsEc2InstanceType,
]
resources: List[Type[AwsResource]] = [
    AwsEc2ElasticIp,
    AwsEc2Instance,
    AwsEc2InternetGateway,
    AwsEc2KeyPair,
    AwsEc2NatGateway,
    AwsEc2NetworkAcl,
    AwsEc2NetworkInterface,
    AwsEc2ReservedInstances,
    AwsEc2RouteTable,
    AwsEc2SecurityGroup,
    AwsEc2Snapshot,
    AwsEc2Subnet,
    AwsEc2Volume,
    AwsEc2Vpc,
    AwsEc2VpcEndpoint,
    AwsEc2VpcPeeringConnection,
]<|MERGE_RESOLUTION|>--- conflicted
+++ resolved
@@ -4,12 +4,7 @@
 from attrs import define, field
 
 from resoto_plugin_aws.resource.base import AwsResource, GraphBuilder, AwsApiSpec
-<<<<<<< HEAD
-from resoto_plugin_aws.utils import TagsToDict, TagsValue
-=======
 from resoto_plugin_aws.utils import ToDict, TagsValue
-
->>>>>>> 7ce70e2f
 from resotolib.baseresources import (  # noqa: F401
     BaseInstance,
     EdgeType,
