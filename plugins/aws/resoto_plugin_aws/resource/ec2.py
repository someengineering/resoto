--- conflicted
+++ resolved
@@ -19,13 +19,8 @@
 
 
 # region InstanceType
-<<<<<<< HEAD
-@define(eq=False, slots=False)
-class AWSEC2InstanceType(AWSResource, BaseInstanceType):
-=======
-@dataclass(eq=False)
+@define(eq=False, slots=False)
 class AwsEc2InstanceType(AwsResource, BaseInstanceType):
->>>>>>> 408546c2
     kind: ClassVar[str] = "aws_ec2_instance_type"
     successor_kinds: ClassVar[Dict[str, List[str]]] = {
         "default": ["aws_ec2_instance"],
@@ -38,13 +33,8 @@
 # region Volume
 
 
-<<<<<<< HEAD
-@define(eq=False, slots=False)
-class AWSEC2VolumeAttachment:
-=======
-@dataclass(eq=False)
+@define(eq=False, slots=False)
 class AwsEc2VolumeAttachment:
->>>>>>> 408546c2
     kind: ClassVar[str] = "aws_ec2_volume_attachment"
     mapping: ClassVar[Dict[str, Bender]] = {
         "attach_time": S("AttachTime"),
@@ -62,10 +52,6 @@
     delete_on_termination: Optional[bool] = field(default=None)
 
 
-<<<<<<< HEAD
-@define(eq=False, slots=False)
-class AWSEC2Volume(AWSResource, BaseVolume):
-=======
 VolumeStatusMapping = {
     "creating": VolumeStatus.BUSY,
     "available": VolumeStatus.AVAILABLE,
@@ -76,9 +62,8 @@
 }
 
 
-@dataclass(eq=False)
+@define(eq=False, slots=False)
 class AwsEc2Volume(AwsResource, BaseVolume):
->>>>>>> 408546c2
     kind: ClassVar[str] = "aws_ec2_volume"
     api_spec: ClassVar[AwsApiSpec] = AwsApiSpec("ec2", "describe-volumes", "Volumes")
     mapping: ClassVar[Dict[str, Bender]] = {
@@ -100,11 +85,7 @@
         "volume_fast_restored": S("FastRestored"),
         "volume_multi_attach_enabled": S("MultiAttachEnabled"),
     }
-<<<<<<< HEAD
-    volume_attachments: List[AWSEC2VolumeAttachment] = field(factory=list)
-=======
     volume_attachments: List[AwsEc2VolumeAttachment] = field(default_factory=list)
->>>>>>> 408546c2
     availability_zone: Optional[str] = field(default=None)
     volume_encrypted: Optional[bool] = field(default=None)
     volume_kms_key_id: Optional[str] = field(default=None)
@@ -128,13 +109,8 @@
 # region KeyPair
 
 
-<<<<<<< HEAD
-@define(eq=False, slots=False)
-class AWSEC2KeyPair(AWSResource):
-=======
-@dataclass(eq=False)
+@define(eq=False, slots=False)
 class AwsEc2KeyPair(AwsResource):
->>>>>>> 408546c2
     kind: ClassVar[str] = "aws_ec2_key_pair_info"
     api_spec: ClassVar[AwsApiSpec] = AwsApiSpec("ec2", "describe-key-pairs", "KeyPairs")
     mapping: ClassVar[Dict[str, Bender]] = {
@@ -156,13 +132,8 @@
 # region Instance
 
 
-<<<<<<< HEAD
-@define(eq=False, slots=False)
-class AWSEC2Placement:
-=======
-@dataclass(eq=False)
+@define(eq=False, slots=False)
 class AwsEc2Placement:
->>>>>>> 408546c2
     kind: ClassVar[str] = "aws_ec2_placement"
     mapping: ClassVar[Dict[str, Bender]] = {
         "availability_zone": S("AvailabilityZone"),
@@ -184,13 +155,8 @@
     host_resource_group_arn: Optional[str] = field(default=None)
 
 
-<<<<<<< HEAD
-@define(eq=False, slots=False)
-class AWSEC2ProductCode:
-=======
-@dataclass(eq=False)
+@define(eq=False, slots=False)
 class AwsEc2ProductCode:
->>>>>>> 408546c2
     kind: ClassVar[str] = "aws_ec2_product_code"
     mapping: ClassVar[Dict[str, Bender]] = {
         "product_code_id": S("ProductCodeId"),
@@ -200,26 +166,16 @@
     product_code_type: Optional[str] = field(default=None)
 
 
-<<<<<<< HEAD
-@define(eq=False, slots=False)
-class AWSEC2InstanceState:
-=======
-@dataclass(eq=False)
+@define(eq=False, slots=False)
 class AwsEc2InstanceState:
->>>>>>> 408546c2
     kind: ClassVar[str] = "aws_ec2_instance_state"
     mapping: ClassVar[Dict[str, Bender]] = {"code": S("Code"), "name": S("Name")}
     code: Optional[int] = field(default=None)
     name: Optional[str] = field(default=None)
 
 
-<<<<<<< HEAD
-@define(eq=False, slots=False)
-class AWSEC2EbsInstanceBlockDevice:
-=======
-@dataclass(eq=False)
+@define(eq=False, slots=False)
 class AwsEc2EbsInstanceBlockDevice:
->>>>>>> 408546c2
     kind: ClassVar[str] = "aws_ec2_ebs_instance_block_device"
     mapping: ClassVar[Dict[str, Bender]] = {
         "attach_time": S("AttachTime"),
@@ -233,13 +189,8 @@
     volume_id: Optional[str] = field(default=None)
 
 
-<<<<<<< HEAD
-@define(eq=False, slots=False)
-class AWSEC2InstanceBlockDeviceMapping:
-=======
-@dataclass(eq=False)
+@define(eq=False, slots=False)
 class AwsEc2InstanceBlockDeviceMapping:
->>>>>>> 408546c2
     kind: ClassVar[str] = "aws_ec2_instance_block_device_mapping"
     mapping: ClassVar[Dict[str, Bender]] = {
         "device_name": S("DeviceName"),
@@ -249,26 +200,16 @@
     ebs: Optional[AwsEc2EbsInstanceBlockDevice] = field(default=None)
 
 
-<<<<<<< HEAD
-@define(eq=False, slots=False)
-class AWSEC2IamInstanceProfile:
-=======
-@dataclass(eq=False)
+@define(eq=False, slots=False)
 class AwsEc2IamInstanceProfile:
->>>>>>> 408546c2
     kind: ClassVar[str] = "aws_ec2_iam_instance_profile"
     mapping: ClassVar[Dict[str, Bender]] = {"arn": S("Arn"), "id": S("Id")}
     arn: Optional[str] = field(default=None)
     id: Optional[str] = field(default=None)
 
 
-<<<<<<< HEAD
-@define(eq=False, slots=False)
-class AWSEC2ElasticGpuAssociation:
-=======
-@dataclass(eq=False)
+@define(eq=False, slots=False)
 class AwsEc2ElasticGpuAssociation:
->>>>>>> 408546c2
     kind: ClassVar[str] = "aws_ec2_elastic_gpu_association"
     mapping: ClassVar[Dict[str, Bender]] = {
         "elastic_gpu_id": S("ElasticGpuId"),
@@ -282,13 +223,8 @@
     elastic_gpu_association_time: Optional[str] = field(default=None)
 
 
-<<<<<<< HEAD
-@define(eq=False, slots=False)
-class AWSEC2ElasticInferenceAcceleratorAssociation:
-=======
-@dataclass(eq=False)
+@define(eq=False, slots=False)
 class AwsEc2ElasticInferenceAcceleratorAssociation:
->>>>>>> 408546c2
     kind: ClassVar[str] = "aws_ec2_elastic_inference_accelerator_association"
     mapping: ClassVar[Dict[str, Bender]] = {
         "elastic_inference_accelerator_arn": S("ElasticInferenceAcceleratorArn"),
@@ -302,13 +238,8 @@
     elastic_inference_accelerator_association_time: Optional[datetime] = field(default=None)
 
 
-<<<<<<< HEAD
-@define(eq=False, slots=False)
-class AWSEC2InstanceNetworkInterfaceAssociation:
-=======
-@dataclass(eq=False)
+@define(eq=False, slots=False)
 class AwsEc2InstanceNetworkInterfaceAssociation:
->>>>>>> 408546c2
     kind: ClassVar[str] = "aws_ec2_instance_network_interface_association"
     mapping: ClassVar[Dict[str, Bender]] = {
         "carrier_ip": S("CarrierIp"),
@@ -324,13 +255,8 @@
     public_ip: Optional[str] = field(default=None)
 
 
-<<<<<<< HEAD
-@define(eq=False, slots=False)
-class AWSEC2InstanceNetworkInterfaceAttachment:
-=======
-@dataclass(eq=False)
+@define(eq=False, slots=False)
 class AwsEc2InstanceNetworkInterfaceAttachment:
->>>>>>> 408546c2
     kind: ClassVar[str] = "aws_ec2_instance_network_interface_attachment"
     mapping: ClassVar[Dict[str, Bender]] = {
         "attach_time": S("AttachTime"),
@@ -348,26 +274,16 @@
     network_card_index: Optional[int] = field(default=None)
 
 
-<<<<<<< HEAD
-@define(eq=False, slots=False)
-class AWSEC2GroupIdentifier:
-=======
-@dataclass(eq=False)
+@define(eq=False, slots=False)
 class AwsEc2GroupIdentifier:
->>>>>>> 408546c2
     kind: ClassVar[str] = "aws_ec2_group_identifier"
     mapping: ClassVar[Dict[str, Bender]] = {"group_name": S("GroupName"), "group_id": S("GroupId")}
     group_name: Optional[str] = field(default=None)
     group_id: Optional[str] = field(default=None)
 
 
-<<<<<<< HEAD
-@define(eq=False, slots=False)
-class AWSEC2InstancePrivateIpAddress:
-=======
-@dataclass(eq=False)
+@define(eq=False, slots=False)
 class AwsEc2InstancePrivateIpAddress:
->>>>>>> 408546c2
     kind: ClassVar[str] = "aws_ec2_instance_private_ip_address"
     mapping: ClassVar[Dict[str, Bender]] = {
         "association": S("Association") >> Bend(AwsEc2InstanceNetworkInterfaceAssociation.mapping),
@@ -381,13 +297,8 @@
     private_ip_address: Optional[str] = field(default=None)
 
 
-<<<<<<< HEAD
-@define(eq=False, slots=False)
-class AWSEC2InstanceNetworkInterface:
-=======
-@dataclass(eq=False)
+@define(eq=False, slots=False)
 class AwsEc2InstanceNetworkInterface:
->>>>>>> 408546c2
     kind: ClassVar[str] = "aws_ec2_instance_network_interface"
     mapping: ClassVar[Dict[str, Bender]] = {
         "association": S("Association") >> Bend(AwsEc2InstanceNetworkInterfaceAssociation.mapping),
@@ -413,22 +324,13 @@
     association: Optional[AwsEc2InstanceNetworkInterfaceAssociation] = field(default=None)
     attachment: Optional[AwsEc2InstanceNetworkInterfaceAttachment] = field(default=None)
     description: Optional[str] = field(default=None)
-<<<<<<< HEAD
-    groups: List[AWSEC2GroupIdentifier] = field(factory=list)
-    ipv6_addresses: List[str] = field(factory=list)
-=======
     groups: List[AwsEc2GroupIdentifier] = field(default_factory=list)
     ipv6_addresses: List[str] = field(default_factory=list)
->>>>>>> 408546c2
     mac_address: Optional[str] = field(default=None)
     network_interface_id: Optional[str] = field(default=None)
     private_dns_name: Optional[str] = field(default=None)
     private_ip_address: Optional[str] = field(default=None)
-<<<<<<< HEAD
-    private_ip_addresses: List[AWSEC2InstancePrivateIpAddress] = field(factory=list)
-=======
     private_ip_addresses: List[AwsEc2InstancePrivateIpAddress] = field(default_factory=list)
->>>>>>> 408546c2
     source_dest_check: Optional[bool] = field(default=None)
     status: Optional[str] = field(default=None)
     interface_type: Optional[str] = field(default=None)
@@ -436,39 +338,24 @@
     ipv6_prefixes: List[str] = field(factory=list)
 
 
-<<<<<<< HEAD
-@define(eq=False, slots=False)
-class AWSEC2StateReason:
-=======
-@dataclass(eq=False)
+@define(eq=False, slots=False)
 class AwsEc2StateReason:
->>>>>>> 408546c2
     kind: ClassVar[str] = "aws_ec2_state_reason"
     mapping: ClassVar[Dict[str, Bender]] = {"code": S("Code"), "message": S("Message")}
     code: Optional[str] = field(default=None)
     message: Optional[str] = field(default=None)
 
 
-<<<<<<< HEAD
-@define(eq=False, slots=False)
-class AWSEC2CpuOptions:
-=======
-@dataclass(eq=False)
+@define(eq=False, slots=False)
 class AwsEc2CpuOptions:
->>>>>>> 408546c2
     kind: ClassVar[str] = "aws_ec2_cpu_options"
     mapping: ClassVar[Dict[str, Bender]] = {"core_count": S("CoreCount"), "threads_per_core": S("ThreadsPerCore")}
     core_count: Optional[int] = field(default=None)
     threads_per_core: Optional[int] = field(default=None)
 
 
-<<<<<<< HEAD
-@define(eq=False, slots=False)
-class AWSEC2CapacityReservationTargetResponse:
-=======
-@dataclass(eq=False)
+@define(eq=False, slots=False)
 class AwsEc2CapacityReservationTargetResponse:
->>>>>>> 408546c2
     kind: ClassVar[str] = "aws_ec2_capacity_reservation_target_response"
     mapping: ClassVar[Dict[str, Bender]] = {
         "capacity_reservation_id": S("CapacityReservationId"),
@@ -478,13 +365,8 @@
     capacity_reservation_resource_group_arn: Optional[str] = field(default=None)
 
 
-<<<<<<< HEAD
-@define(eq=False, slots=False)
-class AWSEC2CapacityReservationSpecificationResponse:
-=======
-@dataclass(eq=False)
+@define(eq=False, slots=False)
 class AwsEc2CapacityReservationSpecificationResponse:
->>>>>>> 408546c2
     kind: ClassVar[str] = "aws_ec2_capacity_reservation_specification_response"
     mapping: ClassVar[Dict[str, Bender]] = {
         "capacity_reservation_preference": S("CapacityReservationPreference"),
@@ -495,13 +377,8 @@
     capacity_reservation_target: Optional[AwsEc2CapacityReservationTargetResponse] = field(default=None)
 
 
-<<<<<<< HEAD
-@define(eq=False, slots=False)
-class AWSEC2InstanceMetadataOptionsResponse:
-=======
-@dataclass(eq=False)
+@define(eq=False, slots=False)
 class AwsEc2InstanceMetadataOptionsResponse:
->>>>>>> 408546c2
     kind: ClassVar[str] = "aws_ec2_instance_metadata_options_response"
     mapping: ClassVar[Dict[str, Bender]] = {
         "state": S("State"),
@@ -519,13 +396,8 @@
     instance_metadata_tags: Optional[str] = field(default=None)
 
 
-<<<<<<< HEAD
-@define(eq=False, slots=False)
-class AWSEC2PrivateDnsNameOptionsResponse:
-=======
-@dataclass(eq=False)
+@define(eq=False, slots=False)
 class AwsEc2PrivateDnsNameOptionsResponse:
->>>>>>> 408546c2
     kind: ClassVar[str] = "aws_ec2_private_dns_name_options_response"
     mapping: ClassVar[Dict[str, Bender]] = {
         "hostname_type": S("HostnameType"),
@@ -537,10 +409,6 @@
     enable_resource_name_dns_aaaa_record: Optional[bool] = field(default=None)
 
 
-<<<<<<< HEAD
-@define(eq=False, slots=False)
-class AWSEC2Instance(AWSResource, BaseInstance):
-=======
 InstanceStatusMapping = {
     "pending": InstanceStatus.BUSY,
     "running": InstanceStatus.RUNNING,
@@ -551,9 +419,8 @@
 }
 
 
-@dataclass(eq=False)
+@define(eq=False, slots=False)
 class AwsEc2Instance(AwsResource, BaseInstance):
->>>>>>> 408546c2
     kind: ClassVar[str] = "aws_ec2_instance"
     api_spec: ClassVar[AwsApiSpec] = AwsApiSpec("ec2", "describe-instances", "Reservations")
     mapping: ClassVar[Dict[str, Bender]] = {
@@ -636,11 +503,7 @@
     instance_platform: Optional[str] = field(default=None)
     instance_private_dns_name: Optional[str] = field(default=None)
     instance_private_ip_address: Optional[str] = field(default=None)
-<<<<<<< HEAD
-    instance_product_codes: List[AWSEC2ProductCode] = field(factory=list)
-=======
     instance_product_codes: List[AwsEc2ProductCode] = field(default_factory=list)
->>>>>>> 408546c2
     instance_public_dns_name: Optional[str] = field(default=None)
     instance_public_ip_address: Optional[str] = field(default=None)
     instance_ramdisk_id: Optional[str] = field(default=None)
@@ -648,28 +511,13 @@
     instance_state_transition_reason: Optional[str] = field(default=None)
     instance_subnet_id: Optional[str] = field(default=None)
     instance_architecture: Optional[str] = field(default=None)
-<<<<<<< HEAD
-    instance_block_device_mappings: List[AWSEC2InstanceBlockDeviceMapping] = field(factory=list)
-=======
     instance_block_device_mappings: List[AwsEc2InstanceBlockDeviceMapping] = field(default_factory=list)
->>>>>>> 408546c2
     instance_client_token: Optional[str] = field(default=None)
     instance_ebs_optimized: Optional[bool] = field(default=None)
     instance_ena_support: Optional[bool] = field(default=None)
     instance_hypervisor: Optional[str] = field(default=None)
     instance_iam_instance_profile: Optional[AwsEc2IamInstanceProfile] = field(default=None)
     instance_lifecycle: Optional[str] = field(default=None)
-<<<<<<< HEAD
-    instance_elastic_gpu_associations: List[AWSEC2ElasticGpuAssociation] = field(factory=list)
-    instance_elastic_inference_accelerator_associations: List[AWSEC2ElasticInferenceAcceleratorAssociation] = field(
-        factory=list
-    )
-    instance_network_interfaces: List[AWSEC2InstanceNetworkInterface] = field(factory=list)
-    instance_outpost_arn: Optional[str] = field(default=None)
-    instance_root_device_name: Optional[str] = field(default=None)
-    instance_root_device_type: Optional[str] = field(default=None)
-    instance_security_groups: List[AWSEC2GroupIdentifier] = field(factory=list)
-=======
     instance_elastic_gpu_associations: List[AwsEc2ElasticGpuAssociation] = field(default_factory=list)
     instance_elastic_inference_accelerator_associations: List[AwsEc2ElasticInferenceAcceleratorAssociation] = field(
         default_factory=list
@@ -679,7 +527,6 @@
     instance_root_device_name: Optional[str] = field(default=None)
     instance_root_device_type: Optional[str] = field(default=None)
     instance_security_groups: List[AwsEc2GroupIdentifier] = field(default_factory=list)
->>>>>>> 408546c2
     instance_source_dest_check: Optional[bool] = field(default=None)
     instance_spot_instance_request_id: Optional[str] = field(default=None)
     instance_sriov_net_support: Optional[str] = field(default=None)
@@ -691,13 +538,8 @@
         default=None
     )
     instance_hibernation_options: Optional[bool] = field(default=None)
-<<<<<<< HEAD
-    instance_licenses: List[str] = field(factory=list)
-    instance_metadata_options: Optional[AWSEC2InstanceMetadataOptionsResponse] = field(default=None)
-=======
     instance_licenses: List[str] = field(default_factory=list)
     instance_metadata_options: Optional[AwsEc2InstanceMetadataOptionsResponse] = field(default=None)
->>>>>>> 408546c2
     instance_enclave_options: Optional[bool] = field(default=None)
     instance_boot_mode: Optional[str] = field(default=None)
     instance_platform_details: Optional[str] = field(default=None)
@@ -733,26 +575,16 @@
 # region ReservedInstances
 
 
-<<<<<<< HEAD
-@define(eq=False, slots=False)
-class AWSEC2RecurringCharge:
-=======
-@dataclass(eq=False)
+@define(eq=False, slots=False)
 class AwsEc2RecurringCharge:
->>>>>>> 408546c2
     kind: ClassVar[str] = "aws_ec2_recurring_charge"
     mapping: ClassVar[Dict[str, Bender]] = {"amount": S("Amount"), "frequency": S("Frequency")}
     amount: Optional[float] = field(default=None)
     frequency: Optional[str] = field(default=None)
 
 
-<<<<<<< HEAD
-@define(eq=False, slots=False)
-class AWSEC2ReservedInstances(AWSResource):
-=======
-@dataclass(eq=False)
+@define(eq=False, slots=False)
 class AwsEc2ReservedInstances(AwsResource):
->>>>>>> 408546c2
     kind: ClassVar[str] = "aws_ec2_reserved_instances"
     api_spec: ClassVar[AwsApiSpec] = AwsApiSpec("ec2", "describe_reserved_instances", "ReservedInstances")
     mapping: ClassVar[Dict[str, Bender]] = {
@@ -792,11 +624,7 @@
     reservation_instance_tenancy: Optional[str] = field(default=None)
     reservation_offering_class: Optional[str] = field(default=None)
     reservation_offering_type: Optional[str] = field(default=None)
-<<<<<<< HEAD
-    reservation_recurring_charges: List[AWSEC2RecurringCharge] = field(factory=list)
-=======
     reservation_recurring_charges: List[AwsEc2RecurringCharge] = field(default_factory=list)
->>>>>>> 408546c2
     reservation_scope: Optional[str] = field(default=None)
 
     def connect_in_graph(self, builder: GraphBuilder, source: Json) -> None:
@@ -811,13 +639,8 @@
 # region Network ACLs
 
 
-<<<<<<< HEAD
-@define(eq=False, slots=False)
-class AWSEC2NetworkAclAssociation:
-=======
-@dataclass(eq=False)
+@define(eq=False, slots=False)
 class AwsEc2NetworkAclAssociation:
->>>>>>> 408546c2
     kind: ClassVar[str] = "aws_ec2_network_acl_association"
     mapping: ClassVar[Dict[str, Bender]] = {
         "network_acl_association_id": S("NetworkAclAssociationId"),
@@ -829,39 +652,24 @@
     subnet_id: Optional[str] = field(default=None)
 
 
-<<<<<<< HEAD
-@define(eq=False, slots=False)
-class AWSEC2IcmpTypeCode:
-=======
-@dataclass(eq=False)
+@define(eq=False, slots=False)
 class AwsEc2IcmpTypeCode:
->>>>>>> 408546c2
     kind: ClassVar[str] = "aws_ec2_icmp_type_code"
     mapping: ClassVar[Dict[str, Bender]] = {"code": S("Code"), "type": S("Type")}
     code: Optional[int] = field(default=None)
     type: Optional[int] = field(default=None)
 
 
-<<<<<<< HEAD
-@define(eq=False, slots=False)
-class AWSEC2PortRange:
-=======
-@dataclass(eq=False)
+@define(eq=False, slots=False)
 class AwsEc2PortRange:
->>>>>>> 408546c2
     kind: ClassVar[str] = "aws_ec2_port_range"
     mapping: ClassVar[Dict[str, Bender]] = {"from_range": S("From"), "to_range": S("To")}
     from_range: Optional[int] = field(default=None)
     to_range: Optional[int] = field(default=None)
 
 
-<<<<<<< HEAD
-@define(eq=False, slots=False)
-class AWSEC2NetworkAclEntry:
-=======
-@dataclass(eq=False)
+@define(eq=False, slots=False)
 class AwsEc2NetworkAclEntry:
->>>>>>> 408546c2
     kind: ClassVar[str] = "aws_ec2_network_acl_entry"
     mapping: ClassVar[Dict[str, Bender]] = {
         "cidr_block": S("CidrBlock"),
@@ -883,13 +691,8 @@
     rule_number: Optional[int] = field(default=None)
 
 
-<<<<<<< HEAD
-@define(eq=False, slots=False)
-class AWSEC2NetworkAcl(AWSResource):
-=======
-@dataclass(eq=False)
+@define(eq=False, slots=False)
 class AwsEc2NetworkAcl(AwsResource):
->>>>>>> 408546c2
     kind: ClassVar[str] = "aws_ec2_network_acl"
     api_spec: ClassVar[AwsApiSpec] = AwsApiSpec("ec2", "describe-network-acls", "NetworkAcls")
     mapping: ClassVar[Dict[str, Bender]] = {
@@ -902,13 +705,8 @@
         # "vpc_id": S("VpcId"), # TODO: add link
         # "owner_id": S("OwnerId") # TODO: add link
     }
-<<<<<<< HEAD
-    acl_associations: List[AWSEC2NetworkAclAssociation] = field(factory=list)
-    acl_entries: List[AWSEC2NetworkAclEntry] = field(factory=list)
-=======
     acl_associations: List[AwsEc2NetworkAclAssociation] = field(default_factory=list)
     acl_entries: List[AwsEc2NetworkAclEntry] = field(default_factory=list)
->>>>>>> 408546c2
     is_default: Optional[bool] = field(default=None)
 
 
