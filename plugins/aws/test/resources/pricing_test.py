from fix_plugin_aws.aws_client import AwsClient
from fix_plugin_aws.resource.pricing import AwsPricingPrice, pricing_region
<<<<<<< HEAD
from resotolib.json import to_json, from_json
=======
from fixlib.json import to_json, from_json
>>>>>>> 3b081782
from test import aws_client, builder, aws_config  # noqa: F401


def test_json_serialization(aws_client: AwsClient) -> None:
    price = AwsPricingPrice.instance_type_price(aws_client, "m4.large", "us-east-1")
    assert price
    again = from_json(to_json(price), AwsPricingPrice)
    assert to_json(price) == to_json(again)


def test_price_region() -> None:
    assert pricing_region("us-east-1") == "US East (N. Virginia)"
    assert pricing_region("eu-central-1") == "EU (Frankfurt)"


def test_instance_type_pricing(aws_client: AwsClient) -> None:
    price = AwsPricingPrice.instance_type_price(aws_client, "m4.large", "us-east-1")
    assert price is not None
    assert price.on_demand_price_usd == 0.051


def test_volume_type_pricing(aws_client: AwsClient) -> None:
    price = AwsPricingPrice.volume_type_price(aws_client, "gp2", "us-east-1")
    assert price is not None
    assert price.on_demand_price_usd == 0.119<|MERGE_RESOLUTION|>--- conflicted
+++ resolved
@@ -1,10 +1,6 @@
 from fix_plugin_aws.aws_client import AwsClient
 from fix_plugin_aws.resource.pricing import AwsPricingPrice, pricing_region
-<<<<<<< HEAD
-from resotolib.json import to_json, from_json
-=======
 from fixlib.json import to_json, from_json
->>>>>>> 3b081782
 from test import aws_client, builder, aws_config  # noqa: F401
 
 
