from collections import defaultdict
from typing import Dict, Any, cast
from types import SimpleNamespace

from fix_plugin_aws.aws_client import AwsClient
from fix_plugin_aws.resource.route53 import AwsRoute53Zone
<<<<<<< HEAD
from resotolib.graph import Graph
=======
from fixlib.graph import Graph
>>>>>>> 3b081782
from test.resources import round_trip_for


def test_hosted_zone() -> None:
    first, builder = round_trip_for(AwsRoute53Zone)
    type_count: Dict[str, int] = defaultdict(int)
    for node in builder.graph.nodes:
        type_count[node.kind] += 1
    assert type_count["aws_route53_zone"] == 3
    assert type_count["aws_route53_resource_record_set"] == 2
    assert type_count["aws_route53_resource_record"] == 5
    assert len(first.tags) == 1


def test_tagging_zones() -> None:
    zone, _ = round_trip_for(AwsRoute53Zone)

    def validate_update_args(**kwargs: Any) -> Any:
        if kwargs["action"] == "change-tags-for-resource":
            assert kwargs["ResourceId"] == zone.id
            assert kwargs["AddTags"] == [{"Key": "foo", "Value": "bar"}]

    def validate_delete_args(**kwargs: Any) -> Any:
        if kwargs["action"] == "change-tags-for-resource":
            assert kwargs["ResourceId"] == zone.id
            assert kwargs["RemoveTagKeys"] == ["foo"]

    client = cast(AwsClient, SimpleNamespace(call=validate_update_args))
    zone.update_resource_tag(client, "foo", "bar")

    client = cast(AwsClient, SimpleNamespace(call=validate_delete_args))
    zone.delete_resource_tag(client, "foo")


def test_delete_zones() -> None:
    zone, _ = round_trip_for(AwsRoute53Zone)

    def validate_delete_args(**kwargs: Any) -> None:
        assert kwargs["action"] == "delete-hosted-zone"
        assert kwargs["Id"] == zone.id

    client = cast(AwsClient, SimpleNamespace(call=validate_delete_args))
    zone.delete_resource(client, Graph())<|MERGE_RESOLUTION|>--- conflicted
+++ resolved
@@ -4,11 +4,7 @@
 
 from fix_plugin_aws.aws_client import AwsClient
 from fix_plugin_aws.resource.route53 import AwsRoute53Zone
-<<<<<<< HEAD
-from resotolib.graph import Graph
-=======
 from fixlib.graph import Graph
->>>>>>> 3b081782
 from test.resources import round_trip_for
 
 
