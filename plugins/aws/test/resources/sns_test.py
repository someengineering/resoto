from collections import defaultdict
from types import SimpleNamespace
from typing import Any, Dict, cast
from fix_plugin_aws.aws_client import AwsClient
from fix_plugin_aws.resource.sns import AwsSnsTopic, AwsSnsSubscription, AwsSnsPlatformApplication
<<<<<<< HEAD
from resotolib.graph import Graph
=======
from fixlib.graph import Graph
>>>>>>> 3b081782
from test.resources import round_trip_for


def test_topics() -> None:
    first, builder = round_trip_for(AwsSnsTopic)
    assert len(builder.resources_of(AwsSnsTopic)) == 1
    assert len(first.tags) == 1


def test_tagging_topics() -> None:
    topic, _ = round_trip_for(AwsSnsTopic)

    def validate_update_args(**kwargs: Any) -> Any:
        if kwargs["action"] == "tag-resource":
            assert kwargs["ResourceArn"] == topic.arn
            assert kwargs["Tags"] == [{"Key": "foo", "Value": "bar"}]

    def validate_delete_args(**kwargs: Any) -> Any:
        if kwargs["action"] == "untag-resource":
            assert kwargs["ResourceArn"] == topic.arn
            assert kwargs["TagKeys"] == ["foo"]

    client = cast(AwsClient, SimpleNamespace(call=validate_update_args))
    topic.update_resource_tag(client, "foo", "bar")

    client = cast(AwsClient, SimpleNamespace(call=validate_delete_args))
    topic.delete_resource_tag(client, "foo")


def test_delete_topics() -> None:
    topic, _ = round_trip_for(AwsSnsTopic)

    def validate_delete_args(**kwargs: Any) -> None:
        assert kwargs["action"] == "delete-topic"
        assert kwargs["TopicArn"] == topic.arn

    client = cast(AwsClient, SimpleNamespace(call=validate_delete_args))
    topic.delete_resource(client, Graph())


def test_subs() -> None:
    first, builder = round_trip_for(AwsSnsSubscription)
    assert len(builder.resources_of(AwsSnsSubscription)) == 1
    assert first.subscription_confirmation_was_authenticated is False
    assert first.subscription_raw_message_delivery is True


def test_delete_subs() -> None:
    sub, _ = round_trip_for(AwsSnsSubscription)

    def validate_delete_args(**kwargs: Any) -> None:
        assert kwargs["action"] == "unsubscribe"
        assert kwargs["SubscriptionArn"] == sub.arn

    client = cast(AwsClient, SimpleNamespace(call=validate_delete_args))
    sub.delete_resource(client, Graph())


def test_apps() -> None:
    first, builder = round_trip_for(AwsSnsPlatformApplication)
    assert len(builder.resources_of(AwsSnsPlatformApplication)) == 1
    type_count: Dict[str, int] = defaultdict(int)
    for node in builder.graph.nodes:
        type_count[node.kind] += 1
    assert type_count["aws_sns_endpoint"] == 1


def test_delete_apps() -> None:
    app, _ = round_trip_for(AwsSnsPlatformApplication)

    def validate_delete_args(**kwargs: Any) -> None:
        assert kwargs["action"] == "delete-platform-application"
        assert kwargs["PlatformApplicationArn"] == app.arn

    client = cast(AwsClient, SimpleNamespace(call=validate_delete_args))
    app.delete_resource(client, Graph())<|MERGE_RESOLUTION|>--- conflicted
+++ resolved
@@ -3,11 +3,7 @@
 from typing import Any, Dict, cast
 from fix_plugin_aws.aws_client import AwsClient
 from fix_plugin_aws.resource.sns import AwsSnsTopic, AwsSnsSubscription, AwsSnsPlatformApplication
-<<<<<<< HEAD
-from resotolib.graph import Graph
-=======
 from fixlib.graph import Graph
->>>>>>> 3b081782
 from test.resources import round_trip_for
 
 
