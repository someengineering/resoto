from typing import Type

from resoto_plugin_aws.collector import AwsAccountCollector, all_resources
from resoto_plugin_aws.config import AwsConfig
from resoto_plugin_aws.resource.base import AwsAccount, AwsResource
from resotolib.baseresources import Cloud
from test.resources import BotoFileBasedSession


def test_collect() -> None:
    config = AwsConfig("test", "test", "test")
    config.sessions().session_class_factory = BotoFileBasedSession
    account = AwsAccount(id="123")
    ac = AwsAccountCollector(config, Cloud(id="aws"), account, ["us-east-1"])
    ac.collect()

    def count_kind(clazz: Type[AwsResource]) -> int:
        count = 0
        for node in ac.graph.nodes:
            if isinstance(node, clazz):
                count += 1
        return count

<<<<<<< HEAD
    assert len(ac.graph.edges) == 210
=======
    assert len(ac.graph.edges) == 219
>>>>>>> 41ecec4a
    assert count_kind(AwsResource) == 88
    for resource in all_resources:
        assert count_kind(resource) > 0, "No instances of {} found".format(resource.__name__)<|MERGE_RESOLUTION|>--- conflicted
+++ resolved
@@ -21,11 +21,7 @@
                 count += 1
         return count
 
-<<<<<<< HEAD
-    assert len(ac.graph.edges) == 210
-=======
-    assert len(ac.graph.edges) == 219
->>>>>>> 41ecec4a
-    assert count_kind(AwsResource) == 88
+    assert len(ac.graph.edges) == 224
+    assert count_kind(AwsResource) == 90
     for resource in all_resources:
         assert count_kind(resource) > 0, "No instances of {} found".format(resource.__name__)