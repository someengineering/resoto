import os.path
import pathlib
import re
import shutil
import sys
from threading import Event
from typing import Dict, Union, Any, Optional
from urllib.parse import urlencode, urlsplit

import requests
from prompt_toolkit import PromptSession
from prompt_toolkit.history import FileHistory
from requests import Response
from requests_toolbelt import MultipartDecoder, MultipartEncoder
from requests_toolbelt.multipart.decoder import BodyPart

from cklib.args import ArgumentParser
from cklib.jwt import encode_jwt_to_headers, add_args as jwt_add_args
from cklib.logging import log, add_args as logging_add_args
from cksh.protected_files import validate_paths


def main() -> None:
    shutdown_event = Event()
    arg_parser = ArgumentParser(
        description="Cloudkeeper Shell", env_args_prefix="CKSH_"
    )
    add_args(arg_parser)
    logging_add_args(arg_parser)
    jwt_add_args(arg_parser)
    arg_parser.parse_args()

    headers = {"Accept": "text/plain"}
    execute_endpoint = f"{ArgumentParser.args.ckcore_uri}/cli/execute"
    if ArgumentParser.args.ckcore_graph:
        query_string = urlencode({"graph": ArgumentParser.args.ckcore_graph})
        execute_endpoint += f"?{query_string}"

    if ArgumentParser.args.stdin:
        log.debug("Reading commands from STDIN")
        try:
            for command in sys.stdin.readlines():
                command = command.rstrip()
                send_command(command, execute_endpoint, headers, tty=False)
        except KeyboardInterrupt:
            pass
        except (RuntimeError, ValueError) as e:
            log.error(e)
        except Exception:
            log.exception("Caught unhandled exception while processing CLI command")
        finally:
            shutdown_event.set()
    else:
        completer = None
        history_file = str(pathlib.Path.home() / ".cksh_history")
        history = FileHistory(history_file)
        session = PromptSession(history=history)
        log.debug("Starting interactive session")

        while not shutdown_event.is_set():
            try:
                command = session.prompt("> ", completer=completer)
                if command == "":
                    continue
                if command == "quit":
                    shutdown_event.set()
                    continue

                send_command(command, execute_endpoint, headers)

            except KeyboardInterrupt:
                pass
            except EOFError:
                shutdown_event.set()
            except (RuntimeError, ValueError) as e:
                log.error(e)
            except Exception:
                log.exception("Caught unhandled exception while processing CLI command")

    sys.exit(0)


def send_command(
    command: str, execute_endpoint: str, headers: Dict[str, str], tty: bool = True
) -> None:
    def update_headers_with_terminal_size() -> None:
        tty_columns, tty_rows = shutil.get_terminal_size(fallback=(80, 20))
        log.debug(f"Setting columns {tty_columns}, rows {tty_rows}")
        headers.update(
            {
                "Cloudkeeper-Cksh-Columns": str(tty_columns),
                "Cloudkeeper-Cksh-Rows": str(tty_rows),
            }
        )

    def post_request(data: Any, content_type: str) -> Optional[Response]:
        # set tty headers
        if tty:
            update_headers_with_terminal_size()
        # define content-type
        headers["Content-Type"] = content_type
        # sign request
        if ArgumentParser.args.psk:
            encode_jwt_to_headers(headers, {}, ArgumentParser.args.psk)

        try:
            return requests.post(
                execute_endpoint, data=data, headers=headers, stream=True
            )
        except requests.exceptions.ConnectionError:
            err = (
                "Error: Could not communicate with ckcore"
                f" at {urlsplit(execute_endpoint).netloc}."
                " Is it up and reachable?"
            )
            print(err, file=sys.stderr)

    # files: name -> path
    def encode_files(files: Dict[str, str]) -> MultipartEncoder:
        parts = {
            name: (name, open(path, "rb"), "application/octet-stream")
            for name, path in files.items()
        }
        return MultipartEncoder(parts, "file-upload")

    def handle_response(maybe: Optional[Response], upload: bool = False):
        if maybe is not None:
            with maybe as response:
                if response.status_code == 200:
                    handle_result(response)
                elif response.status_code == 424 and not upload:
                    required = response.json().get("required", [])
                    files = validate_paths({fp["name"]: fp["path"] for fp in required})
                    data = encode_files(files)
                    headers["Ck-Command"] = command
                    mp = post_request(data, "multipart/form-data; boundary=file-upload")
                    handle_response(mp, True)
                else:
                    print(response.text, file=sys.stderr)
                    return

    try:
<<<<<<< HEAD
        r = requests.post(
            execute_endpoint,
            data=command,
            headers=headers,
            stream=True,
        )
    except requests.exceptions.ConnectionError:
        err = (
            "Error: Could not communicate with ckcore"
            f" at {urlsplit(execute_endpoint).netloc}."
            " Is it up and reachable?"
        )
        print(err, file=sys.stderr)
    else:

        try:
            if r.status_code != 200:
                print(r.text, file=sys.stderr)
                return
            else:
                handle_result(r)
        except Exception as ex:
            print(f"Error while handling command: {ex}", file=sys.stderr)
=======
        handle_response(post_request(command, "text/plain"))
    except Exception as ex:
        print(f"Error performing command: `{command}`\nReason: {ex}")
>>>>>>> 38f562a5


def handle_result(part: Union[Response, BodyPart], first: bool = True) -> None:
    content_type = part.headers.get("Content-Type", "text/plain")
    line_delimiter = "---"
    if content_type == "text/plain":
        # Received plain text: print it.
        if not first:
            print(line_delimiter)
        if hasattr(part, "iter_lines"):
            for line in part.iter_lines():
                print(line.decode("utf-8"))
        else:
            print(part.text)
    elif content_type == "application/octet-stream":
        # Received a file - write it to disk.
        if not first:
            print(line_delimiter)
        disposition = part.headers.get("Content-Disposition")
        match = re.findall('filename="([^"]+)";', disposition if disposition else "")
        name = match[0] if match else "out"
        path = os.path.join(ArgumentParser.args.download_directory, name)
        i = 0
        while os.path.exists(path):
            i += 1
            path = os.path.join(ArgumentParser.args.download_directory, f"{name}-{i}")
        print(f"Received a file {name}, which is stored to {path}.")
        with open(path, "wb+") as fh:
            fh.write(part.content)
    elif content_type.startswith("multipart"):
        # Received a multipart response: parse the parts
        decoder = MultipartDecoder.from_response(part)

        def decode(value: Union[str, bytes]) -> str:
            return value.decode("utf-8") if isinstance(value, bytes) else value

        for num, part in enumerate(decoder.parts):
            part.headers = {decode(k): decode(v) for k, v in part.headers.items()}
            handle_result(part, num == 0)


def add_args(arg_parser: ArgumentParser) -> None:
    arg_parser.add_argument(
        "--ckcore-uri",
        help="ckcore URI (default: http://localhost:8900)",
        default="http://localhost:8900",
        dest="ckcore_uri",
    )
    arg_parser.add_argument(
        "--ckcore-ws-uri",
        help="ckcore Websocket URI (default: ws://localhost:8900)",
        default="ws://localhost:8900",
        dest="ckcore_ws_uri",
    )
    arg_parser.add_argument(
        "--ckcore-graph",
        help="ckcore graph name (default: ck)",
        default="ck",
        dest="ckcore_graph",
    )
    arg_parser.add_argument(
        "--download-directory",
        help="If files are received, they are written to this directory.",
        default=".",
        dest="download_directory",
    )
    arg_parser.add_argument(
        "--stdin",
        help="Read from STDIN instead of opening a shell",
        dest="stdin",
        action="store_true",
        default=False,
    )


if __name__ == "__main__":
    main()<|MERGE_RESOLUTION|>--- conflicted
+++ resolved
@@ -126,7 +126,8 @@
     def handle_response(maybe: Optional[Response], upload: bool = False):
         if maybe is not None:
             with maybe as response:
-                if response.status_code == 200:
+                try:
+            if response.status_code == 200:
                     handle_result(response)
                 elif response.status_code == 424 and not upload:
                     required = response.json().get("required", [])
@@ -136,39 +137,15 @@
                     mp = post_request(data, "multipart/form-data; boundary=file-upload")
                     handle_response(mp, True)
                 else:
-                    print(response.text, file=sys.stderr)
-                    return
-
-    try:
-<<<<<<< HEAD
-        r = requests.post(
-            execute_endpoint,
-            data=command,
-            headers=headers,
-            stream=True,
-        )
-    except requests.exceptions.ConnectionError:
-        err = (
-            "Error: Could not communicate with ckcore"
-            f" at {urlsplit(execute_endpoint).netloc}."
-            " Is it up and reachable?"
-        )
-        print(err, file=sys.stderr)
-    else:
-
-        try:
-            if r.status_code != 200:
-                print(r.text, file=sys.stderr)
+                print(response.text, file=sys.stderr)
                 return
-            else:
-                handle_result(r)
-        except Exception as ex:
-            print(f"Error while handling command: {ex}", file=sys.stderr)
-=======
+
+                try:
         handle_response(post_request(command, "text/plain"))
     except Exception as ex:
         print(f"Error performing command: `{command}`\nReason: {ex}")
->>>>>>> 38f562a5
+        except Exception as ex:
+            print(f"Error while handling command: {ex}", file=sys.stderr)
 
 
 def handle_result(part: Union[Response, BodyPart], first: bool = True) -> None:
