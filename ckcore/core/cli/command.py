--- conflicted
+++ resolved
@@ -15,11 +15,8 @@
 from asyncio.subprocess import Process
 from asyncio import iscoroutine
 from collections import defaultdict
-<<<<<<< HEAD
+from dataclasses import dataclass, field
 from contextlib import suppress
-=======
-from dataclasses import dataclass, field
->>>>>>> 38f562a5
 from datetime import timedelta
 from enum import Enum
 from functools import partial
@@ -1853,7 +1850,30 @@
         return "only for debugging purposes..."
 
 
-<<<<<<< HEAD
+# TODO: remove me once the file feature is implemented!
+class UploadCommand(CLICommand, InternalPart):
+    def parse(self, arg: Optional[str] = None, ctx: CLIContext = EmptyContext) -> CLISource:
+        if not arg:
+            raise AttributeError("upload command needs a parameter!")
+        file_id = "file"
+
+        def upload_command() -> Stream:
+            if file_id in ctx.uploaded_files:
+                file = ctx.uploaded_files[file_id]
+                return stream.just(f"Received file {file} of size {os.path.getsize(file)}")
+            else:
+                raise AttributeError(f"file was not uploaded: {arg}!")
+
+        return CLISource(upload_command, MediaType.Json, [CLIFileRequirement(file_id, arg)])
+
+    @property
+    def name(self) -> str:
+        return "upload"
+
+    def info(self) -> str:
+        return "only for debugging purposes..."
+
+
 class SystemCommand(CLICommand):
     """
     Usage: system db backup [name]
@@ -2036,30 +2056,6 @@
             return CLIFlow(restore)
         else:
             raise CLIParseError(f"system: Can not parse {arg}")
-=======
-# TODO: remove me once the file feature is implemented!
-class UploadCommand(CLICommand, InternalPart):
-    def parse(self, arg: Optional[str] = None, ctx: CLIContext = EmptyContext) -> CLISource:
-        if not arg:
-            raise AttributeError("upload command needs a parameter!")
-        file_id = "file"
-
-        def upload_command() -> Stream:
-            if file_id in ctx.uploaded_files:
-                file = ctx.uploaded_files[file_id]
-                return stream.just(f"Received file {file} of size {os.path.getsize(file)}")
-            else:
-                raise AttributeError(f"file was not uploaded: {arg}!")
-
-        return CLISource(upload_command, MediaType.Json, [CLIFileRequirement(file_id, arg)])
-
-    @property
-    def name(self) -> str:
-        return "upload"
-
-    def info(self) -> str:
-        return "only for debugging purposes..."
->>>>>>> 38f562a5
 
 
 def all_commands(d: CLIDependencies) -> List[CLICommand]:
