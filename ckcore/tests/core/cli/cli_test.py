--- conflicted
+++ resolved
@@ -78,18 +78,11 @@
     check("test", [["test"]])
     check("test | bla |  bar", [["test", "bla", "bar"]])
     check('query is(foo) and bla.test=="foo"', [['query is(foo) and bla.test=="foo"']])
-<<<<<<< HEAD
-=======
     check('a 1 | b "s" | c 1.23 | d', [["a 1", 'b "s"', "c 1.23", "d"]])
->>>>>>> 0dcb5be3
     check('jq ". | {a:.foo, b: .bla}" ', [['jq ". | {a:.foo, b: .bla}"']])
     check("a|b|c;d|e|f;g|e|h", [["a", "b", "c"], ["d", "e", "f"], ["g", "e", "h"]])
     check("add_job 'what \" test | foo | bla'", [['add_job what " test | foo | bla']])
     check('add_job what \\" test \\| foo \\| bla', [['add_job what " test | foo | bla']])
-<<<<<<< HEAD
-    check('add_job what \\" test \\| foo \\| bla', [['add_job what " test | foo | bla']])
-=======
->>>>>>> 0dcb5be3
 
 
 @pytest.mark.asyncio
