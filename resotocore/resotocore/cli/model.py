--- conflicted
+++ resolved
@@ -234,13 +234,12 @@
         return self.lookup["infra_apps_package_manager"]  # type:ignore
 
     @property
-<<<<<<< HEAD
+    def user_management(self) -> UserManagement:
+        return self.lookup["user_management"]  # type:ignore
+
+    @property
     def graph_manager(self) -> GraphManager:
         return self.lookup["graph_manager"]  # type:ignore
-=======
-    def user_management(self) -> UserManagement:
-        return self.lookup["user_management"]  # type:ignore
->>>>>>> 3dde4f1e
 
     @property
     def http_session(self) -> ClientSession:
