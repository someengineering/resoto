import asyncio
import json
import logging
import os
import shutil
import string
import tempfile
import uuid
import zipfile
from asyncio import Future, Queue
from contextlib import asynccontextmanager
from datetime import timedelta, datetime, timezone
from functools import partial
from io import BytesIO
from pathlib import Path
from random import SystemRandom
from typing import (
    AsyncGenerator,
    Any,
    Optional,
    Sequence,
    Union,
    List,
    Dict,
    AsyncIterator,
    Tuple,
    Callable,
    Awaitable,
    Iterable,
)
from urllib.parse import urlencode, urlparse, parse_qs, urlunparse

import aiohttp_jinja2
import jinja2
import prometheus_client
import yaml
from aiohttp import (
    web,
    MultipartWriter,
    AsyncIterablePayload,
    BufferedReaderPayload,
    MultipartReader,
    ClientSession,
    TCPConnector,
)
from aiohttp.abc import AbstractStreamWriter
from aiohttp.hdrs import METH_ANY
from aiohttp.web import Request, StreamResponse, WebSocketResponse
from aiohttp.web_exceptions import HTTPNotFound, HTTPNoContent, HTTPOk, HTTPNotAcceptable, HTTPSeeOther
from aiohttp.web_fileresponse import FileResponse
from aiohttp.web_response import json_response
from aiohttp_swagger3 import SwaggerFile, SwaggerUiSettings
from aiostream import stream
from attrs import evolve
from dateutil import parser as date_parser
from networkx.readwrite import cytoscape_data
from resotoui import ui_path

from resotocore.analytics import AnalyticsEvent
from resotocore.cli.command import alias_names
from resotocore.dependencies import Dependencies, TenantDependencies
from resotocore.cli.model import (
    ParsedCommandLine,
    CLIContext,
    CLICommand,
    InternalPart,
    WorkerCustomCommand,
    AliasTemplate,
    InfraAppAlias,
    FilePath,
)
from resotocore.config import ConfigValidation, ConfigEntity
from resotocore.console_renderer import ConsoleColorSystem, ConsoleRenderer
from resotocore.db.graphdb import GraphDB, HistoryChange
from resotocore.db.model import QueryModel
from resotocore.error import NotFoundError, NotEnoughPermissions
from resotocore.ids import (
    TaskId,
    ConfigId,
    NodeId,
    SubscriberId,
    WorkerId,
    GraphName,
    Email,
    Password,
    valid_root_graph_name,
)
from resotocore.message_bus import Message, ActionDone, Action, ActionError, ActionInfo, ActionProgress
from resotocore.metrics import timed
from resotocore.model.graph_access import Section
from resotocore.model.json_schema import json_schema
from resotocore.model.model import Kind, Model
from resotocore.model.typed_model import to_json, from_js, to_js_str, to_js
from resotocore.service import Service
from resotocore.task.model import Subscription
from resotocore.types import Json, JsonElement
from resotocore.user.model import Permission, AuthorizedUser
from resotocore.util import uuid_str, force_gen, rnd_str, if_set, duration, utc_str, parse_utc, async_noop, utc
from resotocore.web.auth import raw_jwt_from_auth_message, LoginWithCode, AuthHandler
from resotocore.web.content_renderer import result_binary_gen, single_result
from resotocore.dependencies import TenantDependencyProvider
from resotocore.web.directives import (
    metrics_handler,
    error_handler,
    on_response_prepare,
    cors_handler,
    enable_compression,
    default_middleware,
)
from resotocore.web.tsdb import tsdb
from resotocore.worker_task_queue import (
    WorkerTaskDescription,
    WorkerTask,
    WorkerTaskResult,
    WorkerTaskInProgress,
)
from resotolib.asynchronous.web.ws_handler import accept_websocket, clean_ws_handler
from resotolib.jwt import encode_jwt
from resotolib.x509 import cert_to_bytes

log = logging.getLogger(__name__)


def section_of(request: Request) -> Optional[str]:
    section = request.match_info.get("section", request.query.get("section"))
    if section and section != "/" and section not in Section.content:
        raise AttributeError(f"Given section does not exist: {section}")
    return section


# No Authorization required for following paths
AlwaysAllowed = {
    "/",
    "/.well-known/.*",
    "/api-doc.*",
    "/authenticate",
    "/ca/cert",
    "/create-first-user",
    "/login",
    "/metrics",
    "/static/.*",
    "/system/.*",
    "/ui.*",
    "/notebook/.*",
    "/debug/.*",
}
# Authorization is not required, but implemented as part of the request handler
DeferredCheck = {"/events", "/work/queue"}


# noinspection PyMethodMayBeStatic
class Api(Service):
    def __init__(self, deps: Dependencies, tenant_dependency_provider: TenantDependencyProvider) -> None:
        super().__init__()
        self.deps = deps
        self.tenant_dependency_provider = tenant_dependency_provider
        self.auth_handler = AuthHandler(
            deps.jwt_signing_key_holder,
            deps.config,
            deps.cert_handler,
            tenant_dependency_provider,
            AlwaysAllowed | DeferredCheck,
        )

        self.app = web.Application(
            client_max_size=self.deps.config.api.max_request_size or 1024**2,
            # note on order: the middleware is passed in the order provided.
            middlewares=[
                metrics_handler,
                self.auth_handler.middleware(),
                cors_handler,
                error_handler(deps.config, deps.event_sender),
                default_middleware(self),
            ],
        )
        self.app.on_response_prepare.append(on_response_prepare)
        self._session: Optional[ClientSession] = None
        self.in_shutdown = False
        self.websocket_handler: Dict[str, Tuple[Future[Any], WebSocketResponse]] = {}
        path_part = deps.config.api.web_path.strip().strip("/").strip()
        web_path = "" if path_part == "" else f"/{path_part}"
        self.__add_routes(web_path)
        aiohttp_jinja2.setup(
            self.app, loader=jinja2.FileSystemLoader(os.path.abspath(os.path.dirname(__file__) + "/../templates"))
        )

    @property
    def session(self) -> ClientSession:
        if self._session is None:
            # only keep connections alive for 15 seconds, cleanup closed transports
            connector = TCPConnector(keepalive_timeout=15.0, enable_cleanup_closed=True)
            self._session = ClientSession(connector=connector)
        return self._session

    def __add_routes(self, prefix: str) -> None:
        static_path = os.path.abspath(os.path.dirname(__file__) + "/../static")
        jupyterlite_path = Path(os.path.abspath(os.path.dirname(__file__) + "/../jupyterlite"))
        if not jupyterlite_path.exists():
            jupyterlite_path.mkdir(parents=True, exist_ok=True)
        require = self.auth_handler.allow_with
        r = Permission.read
        a = Permission.admin

        self.app.add_routes(
            [
                # Model operations (backwards compatible)
                web.get(prefix + "/model", require(self.get_model, r)),
                web.patch(prefix + "/model", require(self.update_model, a)),
                web.get(prefix + "/model/uml", require(self.model_uml, r)),
                # Graph based model operations
                web.get(prefix + "/graph/{graph_id}/model", require(self.get_model, r)),
                web.patch(prefix + "/graph/{graph_id}/model", require(self.update_model, a)),
                web.get(prefix + "/graph/{graph_id}/model/uml", require(self.model_uml, r)),
                # CRUD Graph operations
                web.get(prefix + "/graph", require(self.list_graphs, r)),
                web.get(prefix + "/graph/{graph_id}", require(self.get_node, r)),
                web.post(prefix + "/graph/{graph_id}", require(self.create_graph, a)),
                web.delete(prefix + "/graph/{graph_id}", require(self.wipe, a)),
                # search the graph
                web.post(prefix + "/graph/{graph_id}/search/raw", require(self.raw, r)),
                web.post(prefix + "/graph/{graph_id}/search/structure", require(self.query_structure, r)),
                web.post(prefix + "/graph/{graph_id}/search/explain", require(self.explain, r)),
                web.post(prefix + "/graph/{graph_id}/search/list", require(self.query_list, r)),
                web.post(prefix + "/graph/{graph_id}/search/graph", require(self.query_graph_stream, r)),
                web.post(prefix + "/graph/{graph_id}/search/aggregate", require(self.query_aggregation, r)),
                web.post(prefix + "/graph/{graph_id}/search/history/list", require(self.query_history, r)),
                web.post(prefix + "/graph/{graph_id}/search/history/aggregate", require(self.query_history, r)),
                # maintain the graph
                web.patch(prefix + "/graph/{graph_id}/nodes", require(self.update_nodes, a)),
                web.post(prefix + "/graph/{graph_id}/merge", require(self.merge_graph, a)),
                web.post(prefix + "/graph/{graph_id}/batch/merge", require(self.update_merge_graph_batch, a)),
                web.get(prefix + "/graph/{graph_id}/batch", require(self.list_batches, a)),
                web.post(prefix + "/graph/{graph_id}/batch/{batch_id}", require(self.commit_batch, a)),
                web.delete(prefix + "/graph/{graph_id}/batch/{batch_id}", require(self.abort_batch, a)),
                # node specific actions
                web.post(
                    prefix + "/graph/{graph_id}/node/{node_id}/under/{parent_node_id}", require(self.create_node, a)
                ),
                web.get(prefix + "/graph/{graph_id}/node/{node_id}", require(self.get_node, r)),
                web.patch(prefix + "/graph/{graph_id}/node/{node_id}", require(self.update_node, a)),
                web.delete(prefix + "/graph/{graph_id}/node/{node_id}", require(self.delete_node, a)),
                web.patch(prefix + "/graph/{graph_id}/node/{node_id}/section/{section}", require(self.update_node, a)),
                # Subscriptions
                web.get(prefix + "/subscribers", require(self.list_all_subscriptions, a)),
                web.get(prefix + "/subscribers/for/{event_type}", require(self.list_subscription_for_event, a)),
                # Subscription
                web.get(prefix + "/subscriber/{subscriber_id}", require(self.get_subscriber, a)),
                web.put(prefix + "/subscriber/{subscriber_id}", require(self.update_subscriber, a)),
                web.delete(prefix + "/subscriber/{subscriber_id}", require(self.delete_subscriber, a)),
                web.post(prefix + "/subscriber/{subscriber_id}/{event_type}", require(self.add_subscription, a)),
                web.delete(prefix + "/subscriber/{subscriber_id}/{event_type}", require(self.delete_subscription, a)),
                web.get(prefix + "/subscriber/{subscriber_id}/handle", require(self.handle_subscribed, a)),
                # report checks
                web.get(prefix + "/report/checks", require(self.inspection_checks, r)),
                web.get(prefix + "/report/checks/graph/{graph_id}", require(self.perform_benchmark_on_checks, r)),
                web.get(prefix + "/report/check/{check_id}/graph/{graph_id}", require(self.inspection_results, r)),
                web.get(prefix + "/report/benchmark/{benchmark}/graph/{graph_id}", require(self.perform_benchmark, r)),
                # CLI
                web.post(prefix + "/cli/evaluate", require(self.evaluate, r)),
                web.post(prefix + "/cli/execute", require(self.execute, r)),
                web.get(prefix + "/cli/info", require(self.cli_info, r)),
                # Event operations
                web.get(prefix + "/events", require(self.handle_events, a)),
                web.post(prefix + "/analytics", require(self.send_analytics_events)),
                # Worker operations
                web.get(prefix + "/work/queue", require(self.handle_work_tasks, a)),
                web.get(prefix + "/work/list", require(self.list_work, a)),
                # Serve static filed
                web.get(prefix, self.forward("/ui/index.html")),
                web.static(prefix + "/static", static_path),
                web.get(prefix + "/notebook", self.forward("/notebook/index.html")),
                web.static(prefix + "/notebook", jupyterlite_path),
                # metrics
                web.get(prefix + "/metrics", self.metrics),
                # config operations
                web.get(prefix + "/configs", require(self.list_configs, r)),
                web.patch(prefix + "/config/{config_id:[^{}]+}", require(self.patch_config, a)),
                web.delete(prefix + "/config/{config_id:[^{}]+}", require(self.delete_config, a)),
                # config model operations
                web.get(prefix + "/configs/validation", require(self.list_config_models, r)),
                web.get(prefix + "/configs/model", require(self.get_configs_model, r)),
                web.patch(prefix + "/configs/model", require(self.update_configs_model, a)),
                web.put(prefix + "/config_validation/{config_id:[^{}]+}", require(self.put_config_validation, a)),
                web.get(prefix + "/config_validation/{config_id:[^{}]+}", require(self.get_config_validation, a)),
                web.put(prefix + "/config/{config_id:[^{}]+}/validation", require(self.put_config_validation, a)),
                web.get(prefix + "/config/{config_id:[^{}]+}/validation", require(self.get_config_validation, a)),
                # config operations, moved here to avoid early matching
                web.put(prefix + "/config/{config_id:[^{}]+}", require(self.put_config, a)),
                web.get(prefix + "/config/{config_id:[^{}]+}", require(self.get_config, a)),
                # ca operations
                web.get(prefix + "/ca/cert", self.certificate),
                web.post(prefix + "/ca/sign", require(self.sign_certificate, a)),
                # system operations
                web.get(prefix + "/system/ping", self.ping),
                web.get(prefix + "/system/ready", self.ready),
                # forwards
                web.get(prefix + "/tsdb", self.forward("/tsdb/")),
                web.get(prefix + "/ui", self.forward("/ui/index.html")),
                web.get(prefix + "/ui/", self.forward("/ui/index.html")),
                # auth operations
                web.get(prefix + "/.well-known/jwks.json", self.jwks),
                web.get(prefix + "/login", require(self.login_page)),
                web.post(prefix + "/create-first-user", require(self.create_first_user)),
                web.post(prefix + "/authenticate", require(self.authenticate)),
                web.get(prefix + "/authorization/user", self.get_authorized_user),
                web.get(prefix + "/authorization/renew", self.renew_authorization),
                # tsdb operations
                web.route(METH_ANY, prefix + "/tsdb/{tail:.+}", tsdb(self)),
                web.static(f"{prefix}/ui/", ui_path),
            ]
        )
        if self.deps.config.runtime.debug:
            self.app.add_routes([web.get(prefix + "/debug/ui/{commit}/{path:.+}", self.serve_debug_ui)])
        SwaggerFile(
            self.app,
            spec_file=f"{static_path}/api-doc.yaml",
            swagger_ui_settings=SwaggerUiSettings(path=prefix + "/api-doc", layout="BaseLayout", docExpansion="none"),
        )

    async def start(self) -> None:
        await self.auth_handler.start()

    async def stop(self) -> None:
        await self.auth_handler.stop()
        if not self.in_shutdown:
            self.in_shutdown = True
            for ws_id in list(self.websocket_handler):
                await clean_ws_handler(ws_id, self.websocket_handler)
            if self.session:
                await self.session.close()

    @staticmethod
    async def login_with_redirect(request: Request) -> StreamResponse:
        params = request.query.copy()
        params["redirect"] = request.raw_path
        return web.HTTPSeeOther("/login?" + urlencode(params))

    @staticmethod
    def forward(to: str) -> Callable[[Request], Awaitable[StreamResponse]]:
        async def forward_to(request: Request) -> StreamResponse:
            goto = to + "?" + urlencode(request.query) if request.query else to
            return web.HTTPFound(goto)

        return forward_to

    @staticmethod
    async def ping(_: Request) -> StreamResponse:
        return web.HTTPOk(text="pong", content_type="text/plain")

    @staticmethod
    async def ready(_: Request) -> StreamResponse:
        return web.HTTPOk(text="ok")

    async def jwks(self, _: Request) -> StreamResponse:
        return web.json_response(self.auth_handler.signing_key_jwk)

    async def login_page(self, request: Request, deps: TenantDependencies) -> StreamResponse:
        template = "login.html" if await deps.user_management.has_users() else "create_first_user.html"
        return aiohttp_jinja2.render_template(template, request, context=request.query)

    async def create_first_user(self, request: Request, deps: TenantDependencies) -> StreamResponse:
        post_data = await request.post()
        errors = []
        try:
            email = Email(str(post_data.get("email", "")).strip())
            password = Password(str(post_data.get("password", "")))
            password_repeat = str(post_data.get("password_repeat", ""))
            company = str(post_data.get("company", "")).strip()
            fullname = str(post_data.get("fullname", "")).strip()
            if not email or email.startswith("@") or email.endswith("@") or email.count("@") != 1:
                errors.append("Invalid email address")
            if not password:
                errors.append("Password is required")
            if not company:
                errors.append("Company name is required")
            if not fullname:
                errors.append("Full name is required")
            if password != password_repeat:
                errors.append("Passwords do not match")
            if not errors:
                await deps.user_management.create_first_user(company, fullname, email, password)
                return await self.authenticate(request, deps)
        except Exception as e:
            errors.append(str(e))
        error_string = ". ".join(errors)
        return aiohttp_jinja2.render_template(
            "create_first_user.html", request, context={**post_data, "error": error_string}
        )

    async def authenticate(self, request: Request, deps: TenantDependencies) -> StreamResponse:
        post_data = await request.post()
        email = Email(str(post_data.get("email", "")))
        password = Password(str(post_data.get("password", "")))
        redirect = str(post_data.get("redirect", ""))
        if email and password and (user := await deps.user_management.login(email, password)):
            params: Dict[str, List[str]] = {}
            if self.deps.config.args.psk:
                code = await self.auth_handler.add_login_with_code(LoginWithCode(email, user.roles, utc()))
                params["code"] = [code]
            if redirect:
                if params:
                    parsed = urlparse(redirect)
                    query_params = parse_qs(parsed.query)
                    query_params.update(params)
                    parsed = parsed._replace(query=urlencode(query_params, doseq=True))
                    redirect = urlunparse(parsed)
                response: StreamResponse = HTTPSeeOther(redirect)
            else:
                response = HTTPOk(text=urlencode(params, doseq=True))
            return response
        return aiohttp_jinja2.render_template(
            "login.html", request, context=dict(**post_data, error="Invalid username or password")
        )

    @staticmethod
    async def get_authorized_user(request: Request) -> StreamResponse:
        if jwt := request.get("jwt"):
            return web.json_response(jwt)
        else:
            return web.HTTPNoContent()

    async def renew_authorization(self, request: Request) -> StreamResponse:
        if jwt_raw := request.get("jwt"):
            exp = datetime.fromtimestamp(int(jwt_raw["exp"]), tz=timezone.utc)
            user = LoginWithCode(jwt_raw["email"], set(jwt_raw["roles"].split(",")), exp)
            renewed, data = self.auth_handler.user_jwt(user)
            return web.json_response(data, headers={"Authorization": f"Bearer {renewed}"})
        else:
            return HTTPNoContent()  # no psk, no renewal

    async def list_configs(self, request: Request, deps: TenantDependencies) -> StreamResponse:
        return await self.stream_response_from_gen(request, deps.config_handler.list_config_ids())

    async def get_config(self, request: Request, deps: TenantDependencies) -> StreamResponse:
        config_id = ConfigId(request.match_info["config_id"])
        accept = request.headers.get("accept", "application/json")
        not_found = HTTPNotFound(text="No config with this id")
        if accept == "application/yaml":
            yml = await deps.config_handler.config_yaml(config_id)
            return web.Response(body=yml.encode("utf-8"), content_type="application/yaml") if yml else not_found
        else:

            def get_query_param_bool(name: str, default: bool) -> bool:
                return request.query.get(name, "true" if default else "false").lower() == "true"

            # do we want the config with overrides/env_vars applied in-place or in a separate object?
            separate_overrides = get_query_param_bool("separate_overrides", default=False)

            if separate_overrides:
                # if we want separate overrides, we don't apply overrides to the existing config
                # and don't substitute the env vars by default. E.g. UI asks us for the config
                apply_overrides = get_query_param_bool("apply_overrides", default=False)
                resolve_env_vars = get_query_param_bool("resolve_env_vars", default=False)
                # attach the "raw" config version that was stored in the database
                include_raw_config = get_query_param_bool("include_raw_config", default=False)
            else:
                # if we request a single object with overrides applied,
                # we apply overrides and resolve env vars by default
                apply_overrides = get_query_param_bool("apply_overrides", default=True)
                resolve_env_vars = get_query_param_bool("resolve_env_vars", default=True)
                # ignored in case of a single config object requested
                include_raw_config = False

            config = await deps.config_handler.get_config(config_id, apply_overrides, resolve_env_vars)
            if config:
                headers = {"Resoto-Config-Revision": config.revision}
                if separate_overrides:
                    payload = {"config": config.config, "overrides": deps.config_override.get_override(config_id)}
                    if include_raw_config:
                        raw_config = await deps.config_handler.get_config(
                            config_id, apply_overrides=False, resolve_env_vars=False
                        )
                        payload["raw_config"] = raw_config.config if raw_config else None
                else:
                    payload = config.config

                return await single_result(request, payload, headers)
            else:
                return not_found

    async def put_config(self, request: Request, deps: TenantDependencies) -> StreamResponse:
        config_id = ConfigId(request.match_info["config_id"])
        validate = request.query.get("validate", "true").lower() != "false"
        dry_run = request.query.get("dry_run", "false").lower() == "true"
        config = await self.json_from_request(request)
        result = await deps.config_handler.put_config(
            ConfigEntity(config_id, config), validate=validate, dry_run=dry_run
        )
        headers = {"Resoto-Config-Revision": result.revision}
        return await single_result(request, result.config, headers)

    async def patch_config(self, request: Request, deps: TenantDependencies) -> StreamResponse:
        config_id = ConfigId(request.match_info["config_id"])
        validate = request.query.get("validate", "true").lower() != "false"
        dry_run = request.query.get("dry_run", "false").lower() == "true"
        patch = await self.json_from_request(request)
        updated = await deps.config_handler.patch_config(
            ConfigEntity(config_id, patch), validate=validate, dry_run=dry_run
        )
        headers = {"Resoto-Config-Revision": updated.revision}
        return await single_result(request, updated.config, headers)

    async def delete_config(self, request: Request, deps: TenantDependencies) -> StreamResponse:
        config_id = ConfigId(request.match_info["config_id"])
        await deps.config_handler.delete_config(config_id)
        return HTTPNoContent()

    async def list_config_models(self, request: Request, deps: TenantDependencies) -> StreamResponse:
        return await self.stream_response_from_gen(request, deps.config_handler.list_config_validation_ids())

    async def get_config_validation(self, request: Request, deps: TenantDependencies) -> StreamResponse:
        config_id = request.match_info["config_id"]
        model = await deps.config_handler.get_config_validation(config_id)
        return await single_result(request, to_js(model)) if model else HTTPNotFound(text="No model for this config.")

    async def get_configs_model(self, request: Request, deps: TenantDependencies) -> StreamResponse:
        model = await deps.config_handler.get_configs_model()
        if request.query.get("flat", "false") == "true":
            model = Model.from_kinds(model.flat_kinds())
        return await single_result(request, to_js(model, strip_nulls=True))

    async def update_configs_model(self, request: Request, deps: TenantDependencies) -> StreamResponse:
        js = await self.json_from_request(request)
        kinds: List[Kind] = from_js(js, List[Kind])
        model = await deps.config_handler.update_configs_model(kinds)
        return await single_result(request, to_js(model))

    async def put_config_validation(self, request: Request, deps: TenantDependencies) -> StreamResponse:
        config_id = request.match_info["config_id"]
        js = await self.json_from_request(request)
        js["id"] = config_id
        config_model = from_js(js, ConfigValidation)
        model = await deps.config_handler.put_config_validation(config_model)
        return await single_result(request, to_js(model))

    async def certificate(self, _: Request) -> StreamResponse:
        cert, fingerprint = self.deps.cert_handler.authority_certificate
        headers = {
            "SHA256-Fingerprint": fingerprint,
            "Content-Disposition": 'attachment; filename="resoto_root_ca.pem"',
        }
        if self.deps.config.args.psk:
            headers["Authorization"] = "Bearer " + encode_jwt(
                {"sha256_fingerprint": fingerprint}, self.deps.config.args.psk
            )
        return HTTPOk(headers=headers, body=cert, content_type="application/x-pem-file")

    async def sign_certificate(self, request: Request, _: TenantDependencies) -> StreamResponse:
        csr_bytes = await request.content.read()
        cert, fingerprint = self.deps.cert_handler.sign(csr_bytes)
        headers = {"SHA256-Fingerprint": fingerprint}
        return HTTPOk(headers=headers, body=cert_to_bytes(cert), content_type="application/x-pem-file")

    @staticmethod
    async def metrics(_: Request) -> StreamResponse:
        resp = web.Response(body=prometheus_client.generate_latest())
        resp.content_type = prometheus_client.CONTENT_TYPE_LATEST
        return resp

    async def list_all_subscriptions(self, request: Request, deps: TenantDependencies) -> StreamResponse:
        subscribers = await deps.subscription_handler.all_subscribers()
        return await single_result(request, to_json(subscribers))

    async def get_subscriber(self, request: Request, deps: TenantDependencies) -> StreamResponse:
        subscriber_id = SubscriberId(request.match_info["subscriber_id"])
        subscriber = await deps.subscription_handler.get_subscriber(subscriber_id)
        return self.optional_json(subscriber, f"No subscriber with id {subscriber_id}")

    async def list_subscription_for_event(self, request: Request, deps: TenantDependencies) -> StreamResponse:
        event_type = request.match_info["event_type"]
        subscribers = await deps.subscription_handler.list_subscriber_for(event_type)
        return await single_result(request, to_json(subscribers))

    async def update_subscriber(self, request: Request, deps: TenantDependencies) -> StreamResponse:
        subscriber_id = SubscriberId(request.match_info["subscriber_id"])
        body = await self.json_from_request(request)
        subscriptions = from_js(body, List[Subscription])
        sub = await deps.subscription_handler.update_subscriptions(subscriber_id, subscriptions)
        return await single_result(request, to_json(sub))

    async def delete_subscriber(self, request: Request, deps: TenantDependencies) -> StreamResponse:
        subscriber_id = SubscriberId(request.match_info["subscriber_id"])
        await deps.subscription_handler.remove_subscriber(subscriber_id)
        return web.HTTPNoContent()

    async def add_subscription(self, request: Request, deps: TenantDependencies) -> StreamResponse:
        subscriber_id = SubscriberId(request.match_info["subscriber_id"])
        event_type = request.match_info["event_type"]
        timeout = timedelta(seconds=int(request.query.get("timeout", "60")))
        wait_for_completion = request.query.get("wait_for_completion", "true").lower() != "false"
        sub = await deps.subscription_handler.add_subscription(subscriber_id, event_type, wait_for_completion, timeout)
        return await single_result(request, to_js(sub))

    async def delete_subscription(self, request: Request, deps: TenantDependencies) -> StreamResponse:
        subscriber_id = SubscriberId(request.match_info["subscriber_id"])
        event_type = request.match_info["event_type"]
        sub = await deps.subscription_handler.remove_subscription(subscriber_id, event_type)
        return await single_result(request, to_js(sub))

    async def handle_subscribed(self, request: Request, deps: TenantDependencies) -> StreamResponse:
        subscriber_id = SubscriberId(request.match_info["subscriber_id"])
        subscriber = await deps.subscription_handler.get_subscriber(subscriber_id)
        if subscriber_id in self.deps.message_bus.active_listener:
            log.info(f"There is already a listener for subscriber: {subscriber_id}. Reject.")
            return web.HTTPTooManyRequests(text="Only one connection per subscriber is allowed!")
        elif subscriber and subscriber.subscriptions:
            pending = await deps.task_handler.list_all_pending_actions_for(subscriber)
            return await self.listen_to_events(
                request, deps, subscriber_id, list(subscriber.subscriptions.keys()), pending
            )
        else:
            return web.HTTPNotFound(text=f"No subscriber with this id: {subscriber_id} or no subscriptions")

    async def perform_benchmark_on_checks(self, request: Request, deps: TenantDependencies) -> StreamResponse:
        graph = GraphName(request.match_info["graph_id"])
        provider = request.query.get("provider")
        service = request.query.get("service")
        category = request.query.get("category")
        kind = request.query.get("kind")
        acc = request.query.get("accounts")
        accounts = [a.strip() for a in acc.split(",")] if acc else None
        result = await deps.inspector.perform_checks(
            graph, provider=provider, service=service, category=category, kind=kind, accounts=accounts
        )
        return await single_result(request, to_js(result))

    async def perform_benchmark(self, request: Request, deps: TenantDependencies) -> StreamResponse:
        benchmark = request.match_info["benchmark"]
        graph = GraphName(request.match_info["graph_id"])
        acc = request.query.get("accounts")
        accounts = [a.strip() for a in acc.split(",")] if acc else None
        result = await deps.inspector.perform_benchmark(graph, benchmark, accounts=accounts)
        result_graph = result.to_graph()
        async with stream.iterate(result_graph).stream() as streamer:
            await self.stream_response_from_gen(request, streamer, len(result_graph))
        return await single_result(request, to_js(result))

    async def inspection_checks(self, request: Request, deps: TenantDependencies) -> StreamResponse:
        provider = request.query.get("provider")
        service = request.query.get("service")
        category = request.query.get("category")
        kind = request.query.get("kind")
        inspections = await deps.inspector.list_checks(provider=provider, service=service, category=category, kind=kind)
        return await single_result(request, to_js(inspections))

    async def inspection_results(self, request: Request, deps: TenantDependencies) -> StreamResponse:
        graph = GraphName(request.match_info["graph_id"])
        check_id = request.match_info["check_id"]
        acc = request.query.get("accounts")
        accounts = [a.strip() for a in acc.split(",")] if acc else None
        inspections = await deps.inspector.list_failing_resources(graph, check_id, accounts)
        return await self.stream_response_from_gen(request, inspections)

    async def handle_events(self, request: Request, deps: TenantDependencies) -> StreamResponse:
        show = request.query["show"].split(",") if "show" in request.query else ["*"]
        return await self.listen_to_events(request, deps, SubscriberId(str(uuid.uuid1())), show)

    async def send_analytics_events(self, request: Request, _: TenantDependencies) -> StreamResponse:
        events_json = await self.json_from_request(request)
        events = from_js(events_json, List[AnalyticsEvent])
        await self.deps.event_sender.capture(events)
        return web.HTTPNoContent()

    async def listen_to_events(
        self,
        request: Request,
        deps: TenantDependencies,
        listener_id: SubscriberId,
        event_types: List[str],
        initial_messages: Optional[Sequence[Message]] = None,
    ) -> WebSocketResponse:
        handler: Callable[[str], Awaitable[None]] = async_noop

        async def authorize_request(msg: str) -> None:
            nonlocal handler
            if (r := raw_jwt_from_auth_message(msg)) and await self.auth_handler.validate_jwt(r, request) is not None:
                handler = handle_message
            else:
                raise ValueError("No Authorization header provided and no valid auth message sent")

        async def handle_message(msg: str) -> None:
            js = json.loads(msg)
            if "data" in js:
                js["data"]["subscriber_id"] = listener_id
                js["data"]["received_at"] = utc_str()
            message: Message = from_js(js, Message)
            if isinstance(message, Action):
                raise AttributeError("Actors should not emit action messages. ")
            elif isinstance(message, ActionInfo):
                await deps.task_handler.handle_action_info(message)
            elif isinstance(message, ActionProgress):
                await deps.task_handler.handle_action_progress(message)
            elif isinstance(message, ActionDone):
                await deps.task_handler.handle_action_done(message)
            elif isinstance(message, ActionError):
                await deps.task_handler.handle_action_error(message)
            else:
                await deps.message_bus.emit(message)

        handler = authorize_request if request.get("authorized", False) is False else handle_message
        return await accept_websocket(
            request,
            handle_incoming=lambda x: handler(x),  # pylint: disable=unnecessary-lambda # it is required!
            outgoing_context=partial(self.deps.message_bus.subscribe, listener_id, event_types),
            websocket_handler=self.websocket_handler,
            initial_messages=initial_messages,
        )

    async def handle_work_tasks(self, request: Request, deps: TenantDependencies) -> WebSocketResponse:
        worker_id = WorkerId(uuid_str())
        worker_descriptions: Future[List[WorkerTaskDescription]] = asyncio.get_event_loop().create_future()
        handler: Callable[[str], Awaitable[None]] = async_noop

        async def authorize_request(msg: str) -> None:
            nonlocal handler
            if (r := raw_jwt_from_auth_message(msg)) and await self.auth_handler.validate_jwt(r, request) is not None:
                handler = handle_connect
            else:
                raise ValueError("No Authorization header provided and no valid auth message sent")

        async def handle_connect(msg: str) -> None:
            nonlocal handler
            cmds = from_js(json.loads(msg), List[WorkerCustomCommand])
            description = [WorkerTaskDescription(cmd.name, cmd.filter) for cmd in cmds]
            # set the future and allow attaching the worker to the task queue
            worker_descriptions.set_result(description)
            # register the descriptions as custom command on the CLI
            for cmd in cmds:
                deps.cli.register_alias_template(cmd.to_template())
            # the connect process is done, define the final handler
            handler = handle_message

        async def handle_message(msg: str) -> None:
            tr = from_js(json.loads(msg), WorkerTaskResult)
            if tr.result == "error":
                error = tr.error if tr.error else "worker signalled error without detailed error message"
                await self.deps.worker_task_queue.error_task(worker_id, tr.task_id, error)
            elif tr.result == "done":
                await self.deps.worker_task_queue.acknowledge_task(worker_id, tr.task_id, tr.data)
            else:
                log.info(f"Do not understand this message: {msg}")

        def task_json(task: WorkerTask) -> str:
            return to_js_str(task.to_json())

        @asynccontextmanager
        async def connect_to_task_queue() -> AsyncIterator[Queue[WorkerTask]]:
            # we need to wait for the worker to send the list of commands it can handle
            # before we can attach to the worker task queue
            descriptions = await worker_descriptions
            async with self.deps.worker_task_queue.attach(worker_id, descriptions) as queue:
                yield queue

        handler = authorize_request if request.get("authorized", False) is False else handle_connect
        # noinspection PyTypeChecker
        return await accept_websocket(
            request,
            handle_incoming=lambda x: handler(x),  # pylint: disable=unnecessary-lambda # it is required!
            outgoing_context=connect_to_task_queue,
            websocket_handler=self.websocket_handler,
            outgoing_fn=task_json,
        )

    async def list_work(self, _: Request, __: TenantDependencies) -> StreamResponse:
        def wt_to_js(ip: WorkerTaskInProgress) -> Json:
            return {
                "task": ip.task.to_json(),
                "worker": ip.worker.worker_id,
                "retry_counter": ip.retry_counter,
                "deadline": to_json(ip.deadline),
            }

        return web.json_response([wt_to_js(ot) for ot in self.deps.worker_task_queue.outstanding_tasks.values()])

    async def model_uml(self, request: Request, deps: TenantDependencies) -> StreamResponse:
        output = request.query.get("output", "svg")
        graph_id = GraphName(request.match_info.get("graph_id", "resoto"))
        show = request.query["show"].split(",") if "show" in request.query else None
        hide = request.query["hide"].split(",") if "hide" in request.query else None
        with_inheritance = request.query.get("with_inheritance", "true") != "false"
        with_base_classes = request.query.get("with_base_classes", "true") != "false"
        with_subclasses = request.query.get("with_subclasses", "false") != "false"
        dependency = set(request.query["dependency"].split(",")) if "dependency" in request.query else None
        with_predecessors = request.query.get("with_predecessors", "false") != "false"
        with_successors = request.query.get("with_successors", "false") != "false"
        with_properties = request.query.get("with_properties", "true") != "false"
        aggregate_roots = request.query.get("aggregate_roots", "true") != "false"
        link_classes = request.query.get("link_classes", "false") != "false"
        sort_props = request.query.get("sort_props", "true") != "false"
        result = await deps.model_handler.uml_image(
            graph_name=graph_id,
            output=output,
            show_packages=show,
            hide_packages=hide,
            with_inheritance=with_inheritance,
            with_base_classes=with_base_classes,
            with_subclasses=with_subclasses,
            dependency_edges=dependency,  # type: ignore
            with_predecessors=with_predecessors,
            with_successors=with_successors,
            with_properties=with_properties,
            link_classes=link_classes,
            only_aggregate_roots=aggregate_roots,
            sort_props=sort_props,
        )
        response = web.StreamResponse()
        mt = {"svg": "image/svg+xml", "png": "image/png", "puml": "text/plain"}
        response.headers["Content-Type"] = mt[output]
        await response.prepare(request)
        await response.write_eof(result)
        return response

    async def get_model(self, request: Request, deps: TenantDependencies) -> StreamResponse:
        graph_id = GraphName(request.match_info.get("graph_id", "resoto"))
        md = await deps.model_handler.load_model(graph_id)
        # default to internal model format, but allow to request json schema format
        if request.headers.get("accept") == "application/schema+json":
            return json_response(json_schema(md), content_type="application/schema+json")
        kinds: Iterable[Kind]
        if request.query.get("flat", "false") == "true":
            kinds = md.flat_kinds()
        else:
            kinds = md.kinds.values()
        return await single_result(request, to_js(kinds, strip_nulls=True))

    async def update_model(self, request: Request, deps: TenantDependencies) -> StreamResponse:
        graph_id = GraphName(request.match_info.get("graph_id", "resoto"))
        js = await self.json_from_request(request)
        kinds: List[Kind] = from_js(js, List[Kind])
        model = await deps.model_handler.update_model(graph_id, kinds)
        return await single_result(request, to_js(model, strip_nulls=True))

    async def get_node(self, request: Request, deps: TenantDependencies) -> StreamResponse:
        graph_id = GraphName(request.match_info.get("graph_id", "resoto"))
        node_id = NodeId(request.match_info.get("node_id", "root"))
        graph = deps.db_access.get_graph_db(graph_id)
        model = await deps.model_handler.load_model(graph_id)
        node = await graph.get_node(model, node_id)
        if node is None:
            return web.HTTPNotFound(text=f"No such node with id {node_id} in graph {graph_id}")
        else:
            return await single_result(request, node)

    async def create_node(self, request: Request, deps: TenantDependencies) -> StreamResponse:
        graph_id = GraphName(request.match_info.get("graph_id", "resoto"))
        node_id = NodeId(request.match_info.get("node_id", "some_existing"))
        parent_node_id = NodeId(request.match_info.get("parent_node_id", "root"))
        graph = deps.db_access.get_graph_db(graph_id)
        item = await self.json_from_request(request)
        md = await deps.model_handler.load_model(graph_id)
        node = await graph.create_node(md, node_id, item, parent_node_id)
        return await single_result(request, node)

    async def update_node(self, request: Request, deps: TenantDependencies) -> StreamResponse:
        graph_id = GraphName(request.match_info.get("graph_id", "resoto"))
        node_id = NodeId(request.match_info.get("node_id", "some_existing"))
        section = section_of(request)
        graph = deps.db_access.get_graph_db(graph_id)
        patch = await self.json_from_request(request)
        md = await deps.model_handler.load_model(graph_id)
        node = await graph.update_node(md, node_id, patch, False, section)
        return await single_result(request, node)

<<<<<<< HEAD
    async def delete_node(self, request: Request, deps: TenantDependencies) -> StreamResponse:
        graph_id = GraphName(request.match_info.get("graph_id", "resoto"))
        node_id = NodeId(request.match_info.get("node_id", "some_existing"))
        if node_id == "root":
            raise AttributeError("Root node can not be deleted!")
        graph = deps.db_access.get_graph_db(graph_id)
        await graph.delete_node(node_id)
=======
    async def delete_node(self, request: Request) -> StreamResponse:
        graph_name = GraphName(request.match_info.get("graph_id", "resoto"))
        node_id = NodeId(request.match_info.get("node_id", "some_existing"))
        if node_id == "root":
            raise AttributeError("Root node can not be deleted!")
        graph = self.deps.db_access.get_graph_db(graph_name)
        model = await self.deps.model_handler.load_model(graph_name)
        await graph.delete_node(node_id, model)
>>>>>>> d4914a69
        return web.HTTPNoContent()

    async def update_nodes(self, request: Request, deps: TenantDependencies) -> StreamResponse:
        graph_name = GraphName(request.match_info.get("graph_id", "resoto"))
        allowed = {*Section.content, "id", "revision"}
        updates: Dict[NodeId, Json] = {}
        async for elem in self.to_json_generator(request):
            keys = set(elem.keys())
            assert keys.issubset(allowed), f"Invalid json. Allowed keys are: {allowed}"
            assert "id" in elem, f"No id given for element {elem}"
            assert keys.intersection(Section.content), f"No update provided for element {elem}"
            uid = elem["id"]
            assert uid not in updates, f"Only one update allowed per id! {elem}"
            del elem["id"]
            updates[uid] = elem
        db = deps.db_access.get_graph_db(graph_name)
        model = await deps.model_handler.load_model(graph_name)
        result_gen = db.update_nodes(model, updates)
        return await self.stream_response_from_gen(request, result_gen)

    async def list_graphs(self, request: Request, deps: TenantDependencies) -> StreamResponse:
        graphs = await deps.db_access.list_graphs()
        return await single_result(request, graphs)

    async def create_graph(self, request: Request, deps: TenantDependencies) -> StreamResponse:
        graph_name = GraphName(request.match_info.get("graph_id", "resoto"))
        if valid_root_graph_name(graph_name) is False:
            raise AttributeError("Graph name is not valid (no underscores, can not start with snapshot-)")
        graph = await deps.db_access.create_graph(graph_name)
        model = await deps.model_handler.load_model(graph_name)
        root = await graph.get_node(model, NodeId("root"))
        return web.json_response(root)

    async def merge_graph(self, request: Request, deps: TenantDependencies) -> StreamResponse:
        graph_id = GraphName(request.match_info.get("graph_id", "resoto"))
        wait_for_result = request.query.get("wait_for_result", "true").lower() == "true"
        task_id: Optional[TaskId] = None
        if tid := request.headers.get("Resoto-Worker-Task-Id"):
            task_id = TaskId(tid)
        log.info(
            f"Received merge_graph request for graph {graph_id}, wait_for_result={wait_for_result}, task_id={task_id}"
        )
        db = deps.db_access.get_graph_db(graph_id)
        it = self.to_line_generator(request)
        max_wait = self.deps.config.graph_update.merge_max_wait_time()
        info = await deps.graph_merger.merge_graph(db, it, max_wait, None, task_id, wait_for_result)
        return web.json_response(to_js(info)) if info else web.HTTPNoContent()

    async def update_merge_graph_batch(self, request: Request, deps: TenantDependencies) -> StreamResponse:
        graph_id = GraphName(request.match_info.get("graph_id", "resoto"))
        wait_for_result = request.query.get("wait_for_result", "true").lower() == "true"
        task_id: Optional[TaskId] = None
        if tid := request.headers.get("Resoto-Worker-Task-Id"):
            task_id = TaskId(tid)
        log.info(f"Received put_sub_graph_batch request for graph {graph_id}, wait_for_result={wait_for_result}")
        db = deps.db_access.get_graph_db(graph_id)
        rnd = "".join(SystemRandom().choice(string.ascii_letters) for _ in range(12))
        batch_id = request.query.get("batch_id", rnd)
        it = self.to_line_generator(request)
        max_wait = self.deps.config.graph_update.merge_max_wait_time()
        info = await deps.graph_merger.merge_graph(db, it, max_wait, batch_id, task_id, wait_for_result)
        headers = {"BatchId": batch_id}
        return web.json_response(to_json(info), headers=headers) if info else web.HTTPNoContent(headers=headers)

    async def list_batches(self, request: Request, deps: TenantDependencies) -> StreamResponse:
        graph_db = deps.db_access.get_graph_db(GraphName(request.match_info.get("graph_id", "resoto")))
        batch_updates = await graph_db.list_in_progress_updates()
        return web.json_response([b for b in batch_updates if b.get("is_batch")])

    async def commit_batch(self, request: Request, deps: TenantDependencies) -> StreamResponse:
        graph_db = deps.db_access.get_graph_db(GraphName(request.match_info.get("graph_id", "resoto")))
        batch_id = request.match_info.get("batch_id", "some_existing")
        await graph_db.commit_batch_update(batch_id)
        return web.HTTPOk(body="Batch committed.")

    async def abort_batch(self, request: Request, deps: TenantDependencies) -> StreamResponse:
        graph_db = deps.db_access.get_graph_db(GraphName(request.match_info.get("graph_id", "resoto")))
        batch_id = request.match_info.get("batch_id", "some_existing")
        await graph_db.abort_update(batch_id)
        return web.HTTPOk(body="Batch aborted.")

    async def graph_query_model_from_request(
        self, request: Request, deps: TenantDependencies
    ) -> Tuple[GraphDB, QueryModel]:
        section = section_of(request)
        query_string = await request.text()
        graph_name = GraphName(request.match_info.get("graph_id", "resoto"))
        raw_at = request.query.get("at")
        at = date_parser.parse(raw_at) if raw_at else None
        snapshot_name = None
        if at:
            snapshot_name = await deps.graph_manager.snapshot_at(time=at, graph_name=graph_name)
            if not snapshot_name:
                raise ValueError(f"No snapshot found for {graph_name} at {at}")

        graph_name = snapshot_name or graph_name
        graph_db = deps.db_access.get_graph_db(graph_name)
        q = await deps.template_expander.parse_query(query_string, section, **request.query)
        m = await deps.model_handler.load_model(graph_name)
        return graph_db, QueryModel(q, m)

    async def raw(self, request: Request, deps: TenantDependencies) -> StreamResponse:
        graph_db, query_model = await self.graph_query_model_from_request(request, deps)
        with_edges = request.query.get("edges") is not None
        query, bind_vars = await graph_db.to_query(query_model, with_edges)
        return web.json_response({"query": query, "bind_vars": bind_vars})

    async def explain(self, request: Request, deps: TenantDependencies) -> StreamResponse:
        graph_db, query_model = await self.graph_query_model_from_request(request, deps)
        result = await graph_db.explain(query_model)
        return web.json_response(to_js(result))

    async def query_structure(self, request: Request, deps: TenantDependencies) -> StreamResponse:
        _, query_model = await self.graph_query_model_from_request(request, deps)
        return web.json_response(query_model.query.structure())

    async def query_list(self, request: Request, deps: TenantDependencies) -> StreamResponse:
        graph_db, query_model = await self.graph_query_model_from_request(request, deps)
        count = request.query.get("count", "true").lower() != "false"
        timeout = if_set(request.query.get("search_timeout"), duration)
        async with await graph_db.search_list(query_model, count, timeout) as cursor:
            return await self.stream_response_from_gen(request, cursor, cursor.count())

    async def cytoscape(self, request: Request, deps: TenantDependencies) -> StreamResponse:
        graph_db, query_model = await self.graph_query_model_from_request(request, deps)
        result = await graph_db.search_graph(query_model)
        node_link_data = cytoscape_data(result)
        return web.json_response(node_link_data)

    async def query_graph_stream(self, request: Request, deps: TenantDependencies) -> StreamResponse:
        graph_db, query_model = await self.graph_query_model_from_request(request, deps)
        count = request.query.get("count", "true").lower() != "false"
        timeout = if_set(request.query.get("search_timeout"), duration)
        async with await graph_db.search_graph_gen(query_model, count, timeout) as cursor:
            return await self.stream_response_from_gen(request, cursor, cursor.count())

    async def query_aggregation(self, request: Request, deps: TenantDependencies) -> StreamResponse:
        graph_db, query_model = await self.graph_query_model_from_request(request, deps)
        async with await graph_db.search_aggregation(query_model) as gen:
            return await self.stream_response_from_gen(request, gen)

    async def query_history(self, request: Request, deps: TenantDependencies) -> StreamResponse:
        graph_db, query_model = await self.graph_query_model_from_request(request, deps)
        before = request.query.get("before")
        after = request.query.get("after")
        change = request.query.get("change")
        async with await graph_db.search_history(
            query=query_model,
            change=HistoryChange[change] if change else None,
            before=parse_utc(before) if before else None,
            after=parse_utc(after) if after else None,
        ) as gen:
            return await self.stream_response_from_gen(request, gen)

    async def serve_debug_ui(self, request: Request) -> FileResponse:
        """
        This is only for testing different versions of the UI during development.
        """
        commit = request.match_info.get("commit", "default")
        commit = commit[0:6] if len(commit) == 40 else commit  # shorten commit hash
        path = request.match_info.get("path", "index.html")
        dir_path = self.deps.config.run.temp_dir / "ui" / commit
        if not dir_path.exists():
            dir_path.mkdir(parents=True)
            async with self.session.get(f"https://cdn.some.engineering/resoto-ui/commits/{commit}.zip") as resp:
                if resp.status != 200:
                    raise NotFoundError(f"Commit not found: {commit}")
                body = await resp.read()
                with zipfile.ZipFile(BytesIO(body)) as zip_ref:
                    zip_ref.extractall(dir_path)
        file = dir_path / path
        if not file.exists():
            raise NotFoundError(f"File not found: {path}")
        return FileResponse(file)

    async def wipe(self, request: Request, deps: TenantDependencies) -> StreamResponse:
        graph_id = GraphName(request.match_info.get("graph_id", "resoto"))
        if "truncate" in request.query:
            await deps.db_access.get_graph_db(graph_id).wipe()
            return web.HTTPOk(body="Graph truncated.")
        else:
            await deps.db_access.delete_graph(graph_id)
            return web.HTTPOk(body="Graph deleted.")

    async def cli_info(self, _: Request, deps: TenantDependencies) -> StreamResponse:
        def cmd_json(cmd: CLICommand) -> Json:
            return {
                "name": cmd.name,
                "info": cmd.info(),
                "help": cmd.help(),
                "args": to_js(cmd.args_info(), force_dict=True),
                "source": cmd.allowed_in_source_position,
            }

        def alias_json(cmd: AliasTemplate) -> Json:
            return {
                "name": cmd.name,
                "info": cmd.info,
                "help": cmd.help(),
                "args": to_js(cmd.args_info(), force_dict=True),
                "source": cmd.allowed_in_source_position,
            }

        def infra_app_alias_json(cmd: InfraAppAlias) -> Json:
            return {
                "name": cmd.name,
                "info": cmd.description,
                "help": cmd.readme,
                "args": to_js(cmd.parameters, force_dict=True),
                "source": True,
            }

        commands = [cmd_json(cmd) for cmd in deps.cli.direct_commands.values() if not isinstance(cmd, InternalPart)]
        replacements = deps.cli.replacements()
        return web.json_response(
            {
                "commands": commands,
                "replacements": replacements,
                "alias_names": alias_names(),
                "alias_templates": [alias_json(alias) for alias in deps.cli.alias_templates.values()],
                "infra_app_aliases": [infra_app_alias_json(alias) for alias in deps.cli.infra_app_aliases.values()],
            }
        )

    @staticmethod
    def cli_context_from_request(request: Request) -> CLIContext:
        try:
            columns = int(request.headers.get("Resoto-Shell-Columns", "120"))
            rows = int(request.headers.get("Resoto-Shell-Rows", "50"))
            terminal = request.headers.get("Resoto-Shell-Terminal", "false") == "true"
            colors = ConsoleColorSystem.from_name(request.headers.get("Resoto-Shell-Color-System", "monochrome"))
            renderer = ConsoleRenderer(width=columns, height=rows, color_system=colors, terminal=terminal)
            user = request.get("user", None)
            return CLIContext(env=dict(request.query), console_renderer=renderer, source="api", user=user)
        except Exception as ex:
            log.debug("Could not create CLI context.", exc_info=ex)
            return CLIContext(
                env=dict(request.query), console_renderer=ConsoleRenderer.default_renderer(), source="api"
            )

    async def evaluate(self, request: Request, deps: TenantDependencies) -> StreamResponse:
        ctx = self.cli_context_from_request(request)
        command = await request.text()
        parsed = await deps.cli.evaluate_cli_command(command, ctx)

        def line_to_js(line: ParsedCommandLine) -> Json:
            parsed_commands = to_json(line.parsed_commands.commands)
            execute_commands = [{"cmd": part.command.name, "arg": part.arg} for part in line.executable_commands]
            return {"parsed": parsed_commands, "execute": execute_commands, "env": line.parsed_commands.env}

        return web.json_response([line_to_js(line) for line in parsed])

    @timed("api", "execute")
    async def execute(self, request: Request, deps: TenantDependencies) -> StreamResponse:
        temp_dir: Optional[str] = None
        try:
            ctx = self.cli_context_from_request(request)
            if request.content_type.startswith("text"):
                command = (await request.text()).strip()
            elif request.content_type.startswith("multipart"):
                command = request.headers["Resoto-Shell-Command"].strip()
                temp = tempfile.mkdtemp()
                temp_dir = temp
                files = {}
                # for now, we assume that all multi-parts are file uploads
                async for part in MultipartReader(request.headers, request.content):
                    name = part.name
                    if not name:
                        raise AttributeError("Multipart request: content disposition name is required!")
                    path = os.path.join(temp, rnd_str())  # use random local path to avoid clashes
                    files[name] = path
                    with open(path, "wb") as writer:
                        while not part.at_eof():
                            writer.write(await part.read_chunk())
                ctx = evolve(ctx, uploaded_files=files)
            else:
                raise AttributeError(f"Not able to handle: {request.content_type}")

            # we want to eagerly evaluate the command, so that parse exceptions will throw directly here
            parsed = await deps.cli.evaluate_cli_command(command, ctx)
            return await self.execute_parsed(request, command, parsed, ctx)
        finally:
            if temp_dir:
                shutil.rmtree(temp_dir)

    async def execute_parsed(
        self, request: Request, command: str, parsed: List[ParsedCommandLine], ctx: CLIContext
    ) -> StreamResponse:
        # what is the accepted content type
        # only required for multipart requests
        boundary = "cli-part"
        mp_response = web.StreamResponse(
            status=200, reason="OK", headers={"Content-Type": f"multipart/mixed;boundary={boundary}"}
        )

        if self.auth_handler.psk is not None and not all(line.is_allowed_to_execute() for line in parsed):
            user: Optional[AuthorizedUser] = request.get("user", None)
            required = {d for line in parsed for c in line.executable_commands for d in c.action.required_permissions}
            raise NotEnoughPermissions(user.permissions if user else set(), required)
        elif [not_met for line in parsed for not_met in line.unmet_requirements]:
            requirements = [req for line in parsed for cmd in line.executable_commands for req in cmd.action.required]
            data = {"command": command, "env": dict(request.query), "required": to_json(requirements)}
            return web.json_response(data, status=424)
        elif len(parsed) == 1:
            first_result = parsed[0]
            count, generator = await first_result.execute()
            # flat the results from 0 or 1
            async with generator.stream() as streamer:
                gen = await force_gen(streamer)
                if first_result.produces.text:
                    text_gen = ctx.text_generator(first_result, gen)
                    return await self.stream_response_from_gen(request, text_gen, count, first_result.envelope)
                elif first_result.produces.file_path:
                    await mp_response.prepare(request)
                    await Api.multi_file_response(first_result, gen, boundary, mp_response)
                    await Api.close_multi_part_response(mp_response, boundary)
                    return mp_response
                else:
                    raise AttributeError(f"Can not handle type: {first_result.produces}")
        elif len(parsed) > 1:
            await mp_response.prepare(request)
            for single in parsed:
                count, generator = await single.execute()
                async with generator.stream() as streamer:
                    gen = await force_gen(streamer)
                    if single.produces.text:
                        with MultipartWriter(repr(single.produces), boundary) as mp:
                            text_gen = ctx.text_generator(single, gen)
                            content_type, result_stream = await result_binary_gen(request, text_gen)
                            mp.append_payload(
                                AsyncIterablePayload(result_stream, content_type=content_type, headers=single.envelope)
                            )
                            await mp.write(mp_response, close_boundary=False)
                    elif single.produces.file_path:
                        await Api.multi_file_response(single, gen, boundary, mp_response)
                    else:
                        raise AttributeError(f"Can not handle type: {single.produces}")
            await Api.close_multi_part_response(mp_response, boundary)
            return mp_response
        else:
            raise AttributeError("No command could be parsed!")

    @classmethod
    async def json_from_request(cls, request: Request) -> Json:
        if request.content_type in ["application/json"]:
            return await request.json()  # type: ignore
        elif request.content_type in ["application/yaml", "text/yaml"]:
            text = await request.text()
            return yaml.safe_load(text)  # type: ignore
        else:
            raise HTTPNotAcceptable(text="Only support json")

    @classmethod
    async def to_json_generator(cls, request: Request) -> AsyncGenerator[Json, None]:
        async for line in cls.to_line_generator(request):
            yield json.loads(line) if isinstance(line, bytes) else line

    @staticmethod
    def to_line_generator(request: Request) -> AsyncGenerator[Union[bytes, Json], None]:
        async def stream_lines() -> AsyncGenerator[Union[bytes, Json], None]:
            async for line in request.content:
                if len(line.strip()) == 0:
                    continue
                yield line

        async def stream_json_array() -> AsyncGenerator[Union[bytes, Json], None]:
            js_elem = await request.json()
            if isinstance(js_elem, list):
                for doc in js_elem:
                    yield doc
            elif isinstance(js_elem, dict):
                yield js_elem
            else:
                log.warning(f"Received json is neither array nor document: {js_elem}! Ignore.")

        if request.content_type == "application/json":
            return stream_json_array()
        elif request.content_type in ["application/x-ndjson", "application/ndjson"]:
            return stream_lines()
        else:
            raise AttributeError("Can not read graph. Currently supported formats: json and ndjson!")

    @staticmethod
    def optional_json(o: Any, hint: str) -> StreamResponse:
        if o:
            return web.json_response(to_json(o))
        else:
            return web.HTTPNotFound(text=hint)

    @staticmethod
    async def stream_response_from_gen(
        request: Request,
        gen_in: AsyncIterator[JsonElement],
        count: Optional[int] = None,
        additional_header: Optional[Dict[str, str]] = None,
    ) -> StreamResponse:
        # force the async generator, to get an early exception in case of failure
        gen = await force_gen(gen_in)
        content_type, result_gen = await result_binary_gen(request, gen)
        count_header = {"Resoto-Shell-Element-Count": str(count)} if count else {}
        hdr = additional_header or {}
        response = web.StreamResponse(status=200, headers={**hdr, "Content-Type": content_type, **count_header})
        enable_compression(request, response)
        writer: AbstractStreamWriter = await response.prepare(request)  # type: ignore
        cr = "\n".encode("utf-8")
        async for data in result_gen:
            await writer.write(data + cr)
        await response.write_eof()
        return response

    @staticmethod
    async def multi_file_response(
        cmd_line: ParsedCommandLine, results: AsyncIterator[JsonElement], boundary: str, response: StreamResponse
    ) -> None:
        async for file_path in results:
            path = FilePath.from_path(file_path)
            if not (path.local.is_file()):
                raise HTTPNotFound(text=f"No file with this path: {file_path}")
            with open(path.local, "rb") as content:
                headers = cmd_line.envelope
                # only add path header if the user path is more than a file name
                if path.user.name != str(path.user):
                    headers = {**headers, "file-path": str(path.user)}
                with MultipartWriter(boundary=boundary) as mp:
                    pl = BufferedReaderPayload(
                        content,
                        content_type="application/octet-stream",
                        filename=path.user.name,
                        headers=headers,
                    )
                    mp.append_payload(pl)
                    await mp.write(response, close_boundary=False)

    @staticmethod
    async def close_multi_part_response(response: StreamResponse, boundary: str) -> None:
        with MultipartWriter(boundary=boundary) as mp:
            await mp.write(response, close_boundary=True)
        await response.write_eof()<|MERGE_RESOLUTION|>--- conflicted
+++ resolved
@@ -861,24 +861,14 @@
         node = await graph.update_node(md, node_id, patch, False, section)
         return await single_result(request, node)
 
-<<<<<<< HEAD
     async def delete_node(self, request: Request, deps: TenantDependencies) -> StreamResponse:
-        graph_id = GraphName(request.match_info.get("graph_id", "resoto"))
-        node_id = NodeId(request.match_info.get("node_id", "some_existing"))
-        if node_id == "root":
-            raise AttributeError("Root node can not be deleted!")
-        graph = deps.db_access.get_graph_db(graph_id)
-        await graph.delete_node(node_id)
-=======
-    async def delete_node(self, request: Request) -> StreamResponse:
         graph_name = GraphName(request.match_info.get("graph_id", "resoto"))
         node_id = NodeId(request.match_info.get("node_id", "some_existing"))
         if node_id == "root":
             raise AttributeError("Root node can not be deleted!")
-        graph = self.deps.db_access.get_graph_db(graph_name)
+        graph = deps.db_access.get_graph_db(graph_name)
         model = await self.deps.model_handler.load_model(graph_name)
         await graph.delete_node(node_id, model)
->>>>>>> d4914a69
         return web.HTTPNoContent()
 
     async def update_nodes(self, request: Request, deps: TenantDependencies) -> StreamResponse:
