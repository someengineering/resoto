import logging
from collections import defaultdict
from functools import lru_cache
from typing import Optional, List, Dict, Tuple, Callable, AsyncIterator, cast

from aiostream import stream, pipe
from aiostream.core import Stream
from attr import define
from resotocore.analytics import CoreEvent
from resotocore.cli import list_sink
from resotocore.cli.model import CLIContext, CLI
from resotocore.config import ConfigEntity, ConfigHandler
from resotocore.db.model import QueryModel
from resotocore.db.reportdb import ReportCheckDb, BenchmarkDb
from resotocore.error import NotFoundError
from resotocore.ids import ConfigId, GraphName, NodeId
from resotocore.model.model import Model
from resotocore.model.resolve_in_graph import NodePath
from resotocore.query.model import Query, P, Term
from resotocore.report import (
    Inspector,
    ReportCheck,
    Benchmark,
    BenchmarkResult,
    CheckCollection,
    CheckCollectionResult,
    CheckResult,
    CheckConfigRoot,
    ResotoReportValues,
    BenchmarkConfigRoot,
    ResotoReportBenchmark,
    ResotoReportCheck,
    ReportSeverity,
    ReportSeverityPriority,
)
from resotocore.report.report_config import ReportCheckCollectionConfig, BenchmarkConfig
from resotocore.service import Service
from resotocore.types import Json
from resotocore.util import value_in_path, uuid_str, value_in_path_get
from resotolib.json_bender import Bender, S, bend

log = logging.getLogger(__name__)

SingleCheckResult = Dict[str, List[Json]]


@define
class CheckContext:
    accounts: Optional[List[str]] = None
    severity: Optional[ReportSeverity] = None
    only_failed: bool = False
    parallel_checks: int = 10

    def severities_including(self, severity: ReportSeverity) -> List[ReportSeverity]:
        return [s for s in ReportSeverity if self.includes_severity(severity)]

    def includes_severity(self, severity: ReportSeverity) -> bool:
        if self.severity is None:
            return True
        else:
            return ReportSeverityPriority[self.severity] <= ReportSeverityPriority[severity]


# This defines the subset of the data provided for every resource
ReportResourceData: Dict[str, Bender] = {
    "node_id": S("id"),
    "id": S("reported", "id"),
    "name": S("reported", "name"),
    "kind": S("reported", "kind"),
    "tags": S("reported", "tags"),
    "ctime": S("reported", "ctime"),
    "atime": S("reported", "atime"),
    "mtime": S("reported", "mtime"),
    "cloud": S("ancestors", "cloud", "reported", "name"),
    "account": S("ancestors", "account", "reported", "name"),
    "region": S("ancestors", "region", "reported", "name"),
    "zone": S("ancestors", "zone", "reported", "name"),
}


class InspectorService(Inspector, Service):
    def __init__(self, cli: CLI) -> None:
        super().__init__()
        self.db_access = cli.dependencies.db_access
        self.cli = cli
        self.template_expander = cli.dependencies.template_expander
        self.model_handler = cli.dependencies.model_handler
        self.event_sender = cli.dependencies.event_sender
        self.report_check_db: ReportCheckDb = cli.dependencies.db_access.report_check_db
        self.benchmark_db: BenchmarkDb = cli.dependencies.db_access.benchmark_db
        self.config_handler: ConfigHandler = cli.dependencies.config_handler

    async def _report_values(self) -> Json:
        cfg_entity = await self.config_handler.get_config(ResotoReportValues)
        return cfg_entity.config if cfg_entity else {}

    async def list_benchmarks(self) -> List[Benchmark]:
        result = {b.id: b for b in benchmarks_from_file().values()}
        async for b in self.benchmark_db.all():
            result[b.id] = b
        return list(result.values())

    async def benchmark(self, bid: str) -> Optional[Benchmark]:
        if in_db := await self.benchmark_db.get(bid):
            return in_db
        elif in_file := benchmarks_from_file().get(bid):
            return in_file
        else:
            return None

    async def delete_benchmark(self, bid: str) -> None:
        if bid in benchmarks_from_file():
            raise ValueError(f"Deleting a predefined benchmark is not allowed: {bid}")
        await self.benchmark_db.delete(bid)

    async def update_benchmark(self, benchmark: Benchmark) -> Benchmark:
        if benchmark.id in benchmarks_from_file():
            raise ValueError(f"Changing a predefined benchmark is not allowed: {benchmark.id}")
        if invalid := await self.__validate_benchmark(benchmark):
            raise ValueError(f"Benchmark {benchmark.id} is invalid: {', '.join(invalid)}")
        return await self.benchmark_db.update(benchmark)

    async def delete_check(self, check_id: str) -> None:
        await self.report_check_db.delete(check_id)

    async def update_check(self, check: ReportCheck) -> ReportCheck:
        if invalid := await self.__validate_check(check):
            raise ValueError(f"Check {check.id} is invalid: {', '.join(invalid)}")
        return await self.report_check_db.update(check)

    async def __benchmarks(self, names: List[str]) -> Dict[str, Benchmark]:
        result: Dict[str, Benchmark] = {}
        for name in names:
            if b := await self.benchmark(name):
                result[name] = b
        return result

    async def list_checks(
        self,
        *,
        provider: Optional[str] = None,
        service: Optional[str] = None,
        category: Optional[str] = None,
        kind: Optional[str] = None,
        check_ids: Optional[List[str]] = None,
        context: Optional[CheckContext] = None,
    ) -> List[ReportCheck]:
        def inspection_matches(inspection: ReportCheck) -> bool:
            return (
                (provider is None or provider == inspection.provider)
                and (service is None or service == inspection.service)
                and (category is None or category in inspection.categories)
                and (kind is None or kind in inspection.result_kinds)
                and (check_ids is None or inspection.id in check_ids)
                and (context is None or context.includes_severity(inspection.severity))
            )

        return await self.filter_checks(inspection_matches)

    async def load_benchmarks(
        self,
        graph: GraphName,
        benchmark_names: List[str],
        *,
        accounts: Optional[List[str]] = None,
        severity: Optional[ReportSeverity] = None,
        only_failing: bool = False,
    ) -> Dict[str, BenchmarkResult]:
        context = CheckContext(accounts=accounts, severity=severity, only_failed=only_failing)
        # create query
        term: Term = P("benchmark").is_in(benchmark_names)
        if severity:
            term = term & P("severity").is_in([s.value for s in context.severities_including(severity)])
        term = P.context("security.issues[]", term)
        if accounts:
            term = term & P("ancestors.account.reported.id").is_in(accounts)
        term = term & P("security.has_issues").eq(True)
        model = QueryModel(Query.by(term), await self.model_handler.load_model(graph))

        # collect all checks
        benchmarks = await self.__benchmarks(benchmark_names)
        check_ids = {check for b in benchmarks.values() for check in b.nested_checks()}
        checks = await self.list_checks(check_ids=list(check_ids), context=context)
        check_lookup = {check.id: check for check in checks}

        # perform query, map resources and create lookup map
        check_results: Dict[str, SingleCheckResult] = defaultdict(lambda: defaultdict(list))
        async with await self.db_access.get_graph_db(graph).search_list(model) as cursor:
            async for entry in cursor:
                if account_id := value_in_path(entry, NodePath.ancestor_account_id):
                    mapped = bend(ReportResourceData, entry)
                    for issue in value_in_path_get(entry, NodePath.security_issues, cast(List[Json], [])):
                        if check := issue.get("check"):
                            check_results[check][account_id].append(mapped)
        return {
            name: self.__to_result(benchmark, check_lookup, check_results, context)
            for name, benchmark in benchmarks.items()
        }

    async def perform_benchmarks(
        self,
        graph: GraphName,
        benchmark_names: List[str],
        *,
        accounts: Optional[List[str]] = None,
        severity: Optional[ReportSeverity] = None,
        only_failing: bool = False,
        sync_security_section: bool = False,
        report_run_id: Optional[str] = None,
    ) -> Dict[str, BenchmarkResult]:
        context = CheckContext(accounts=accounts, severity=severity, only_failed=only_failing)
        benchmarks = await self.__benchmarks(benchmark_names)
        # collect all checks
        check_ids = {check for b in benchmarks.values() for check in b.nested_checks()}
        checks = await self.list_checks(check_ids=list(check_ids), context=context)
        check_lookup = {check.id: check for check in checks}
        # create benchmark results
        results = await self.__perform_checks(graph, checks, context)
        result = {
            name: self.__to_result(benchmark, check_lookup, results, context) for name, benchmark in benchmarks.items()
        }
        if sync_security_section:
            model = await self.model_handler.load_model(graph)
            # In case no run_id is provided, we invent a report run id here.
            run_id = report_run_id or uuid_str()
            await self.db_access.get_graph_db(graph).update_security_section(
                run_id, self.__benchmarks_to_security_iterator(result), model, accounts
            )
        return result

    async def perform_checks(
        self,
        graph: GraphName,
        *,
        provider: Optional[str] = None,
        service: Optional[str] = None,
        category: Optional[str] = None,
        kind: Optional[str] = None,
        check_ids: Optional[List[str]] = None,
        accounts: Optional[List[str]] = None,
        severity: Optional[ReportSeverity] = None,
        only_failing: bool = False,
    ) -> BenchmarkResult:
        context = CheckContext(accounts=accounts, severity=severity, only_failed=only_failing)
        checks = await self.list_checks(
            provider=provider, service=service, category=category, kind=kind, check_ids=check_ids, context=context
        )
        provider_name = f"{provider}_" if provider else ""
        service_name = f"{service}_" if service else ""
        category_name = f"{category}_" if category else ""
        kind_name = f"{kind}_" if kind else ""
        check_id_name = f"{check_ids[0]}_" if check_ids else ""
        title = f"{provider_name}{service_name}{category_name}{kind_name}{check_id_name}benchmark"
        benchmark = Benchmark(
            id=title,
            title=title,
            description="On demand benchmark",
            documentation="On demand benchmark",
            framework="resoto",
            version="1.0",
            checks=[c.id for c in checks],
            children=[],
        )

        if context.accounts is None:
            context.accounts = await self.__list_accounts(benchmark, graph)

        checks_to_perform = await self.list_checks(check_ids=benchmark.nested_checks(), context=context)
        check_by_id = {c.id: c for c in checks_to_perform}
        results = await self.__perform_checks(graph, checks_to_perform, context)
        await self.event_sender.core_event(CoreEvent.BenchmarkPerformed, {"benchmark": benchmark.id})
        return self.__to_result(benchmark, check_by_id, results, context)

    async def filter_checks(self, report_filter: Optional[Callable[[ReportCheck], bool]] = None) -> List[ReportCheck]:
        result = {c.id: c for c in checks_from_file().values() if report_filter is None or report_filter(c)}
        async for c in self.report_check_db.all():
            result.pop(c.id, None)
            if report_filter is None or report_filter(c):
                result[c.id] = c
        return list(result.values())

    async def list_failing_resources(
        self, graph: GraphName, check_uid: str, account_ids: Optional[List[str]] = None
    ) -> AsyncIterator[Json]:
        # create context
        context = CheckContext(accounts=account_ids)
        # get check
        checks = await self.list_checks(check_ids=[check_uid], context=context)
        if not checks:
            raise NotFoundError(f"Check {check_uid} not found")
        model = await self.model_handler.load_model(graph)
        inspection = checks[0]
        # load configuration
        cfg = await self._report_values()
        return await self.__list_failing_resources(graph, model, inspection, cfg, context)

    async def __list_failing_resources(
        self, graph: GraphName, model: Model, inspection: ReportCheck, config: Json, context: CheckContext
    ) -> AsyncIterator[Json]:
        # final environment: defaults are coming from the check and are eventually overriden in the config
        env = inspection.environment(config)
        account_id_prop = "ancestors.account.reported.id"

        async def perform_search(search: str) -> AsyncIterator[Json]:
            # parse query
            query = await self.template_expander.parse_query(search, on_section="reported", env=env)
            # filter only relevant accounts if provided
            if context.accounts:
                query = Query.by(P.single(account_id_prop).is_in(context.accounts)).combine(query)
            try:
                async with await self.db_access.get_graph_db(graph).search_list(QueryModel(query, model)) as ctx:
                    async for result in ctx:
                        yield result
            except Exception as e:
                log.warning(f"Error while executing query {query}: {e}. Assume empty result.")

        async def perform_cmd(cmd: str) -> AsyncIterator[Json]:
            # filter only relevant accounts if provided
            if context.accounts:
                account_list = ",".join(f'"{a}"' for a in context.accounts)
                cmd = f"search /{account_id_prop} in [{account_list}] | " + cmd
            cli_result = await self.cli.execute_cli_command(cmd, list_sink, CLIContext(env=env))
            try:
                for result in cli_result[0]:
                    yield result
            except Exception as e:
                log.warning(f"Error while executing command {cmd}: {e}. Assume empty result.")

        async def empty() -> AsyncIterator[Json]:
            if False:  # pylint: disable=using-constant-test
                yield {}  # noqa

        if resoto_search := inspection.detect.get("resoto"):
            return perform_search(resoto_search)
        elif resoto_cmd := inspection.detect.get("resoto_cmd"):
            return perform_cmd(resoto_cmd)
        else:
            return empty()

    def __to_result(
        self,
        benchmark: Benchmark,
        check_by_id: Dict[str, ReportCheck],
        results: Dict[str, SingleCheckResult],
        context: CheckContext,
    ) -> BenchmarkResult:
        def to_result(cc: CheckCollection) -> CheckCollectionResult:
            check_results = []
            for cid in cc.checks or []:
                if (check := check_by_id.get(cid)) is not None:
                    result = results.get(cid, {})
                    count_by_account = {uid: len(failed) for uid, failed in result.items()}
                    check_results.append(CheckResult(check, count_by_account, result))
            children = [to_result(c) for c in cc.children or []]
            return CheckCollectionResult(
                cc.title, cc.description, documentation=cc.documentation, checks=check_results, children=children
            )

        top = to_result(benchmark).filter_result(context.only_failed)
        return BenchmarkResult(
            benchmark.title,
            benchmark.description,
            benchmark.framework,
            benchmark.version,
            documentation=benchmark.documentation,
            checks=top.checks,
            children=top.children,
            accounts=context.accounts,
            only_failed=context.only_failed,
            severity=context.severity,
            id=benchmark.id,
        )

    async def __perform_checks(  # type: ignore
        self, graph: GraphName, checks: List[ReportCheck], context: CheckContext
    ) -> Dict[str, SingleCheckResult]:
        # load model
        model = await self.model_handler.load_model(graph)
        # load configuration
        cfg = await self._report_values()

        async def perform_single(check: ReportCheck) -> Tuple[str, SingleCheckResult]:
            return check.id, await self.__perform_check(graph, model, check, cfg, context)

        check_results: Stream[Tuple[str, SingleCheckResult]] = stream.iterate(checks) | pipe.map(
            perform_single, ordered=False, task_limit=context.parallel_checks  # type: ignore
        )
        async with check_results.stream() as streamer:
            return {key: value async for key, value in streamer}

    async def __perform_check(
        self, graph: GraphName, model: Model, inspection: ReportCheck, config: Json, context: CheckContext
    ) -> SingleCheckResult:
        resources_by_account = defaultdict(list)
        async for resource in await self.__list_failing_resources(graph, model, inspection, config, context):
            account_id = value_in_path(resource, NodePath.ancestor_account_id)
            if account_id:
                resources_by_account[account_id].append(bend(ReportResourceData, resource))
        return resources_by_account

    async def __list_accounts(self, benchmark: Benchmark, graph: GraphName) -> List[str]:
        model = await self.model_handler.load_model(graph)
        gdb = self.db_access.get_graph_db(graph)
        query = Query.by("account")
        if benchmark.clouds:
            query = query.combine(Query.by(P.single("ancestors.cloud.reported.id").is_in(benchmark.clouds)))
        async with await gdb.search_list(QueryModel(query, model)) as crs:
            ids = [value_in_path(a, NodePath.reported_id) async for a in crs]
            return [aid for aid in ids if aid is not None]

    async def validate_benchmark_config(self, cfg_id: ConfigId, json: Json) -> Optional[Json]:
        errors = []
        try:
            benchmark = BenchmarkConfig.from_config(ConfigEntity(ResotoReportBenchmark, json))
            bid = cfg_id.rsplit(".", 1)[-1]
            if benchmark.id != bid:
                errors.append(f"Benchmark id should be {bid} (same as the config name). Got {benchmark.id}")
            errors.extend(await self.__validate_benchmark(benchmark))
        except Exception as e:
            errors.append(f"Can not digest benchmark: {e}")
        return {"errors": errors} if errors else None

    async def validate_check_collection_config(self, json: Json) -> Optional[Json]:
        errors = []
        try:
            for check in ReportCheckCollectionConfig.from_config(ConfigEntity(ResotoReportCheck, json)):
<<<<<<< HEAD
                errors.extend(await self.__validate_check(check))
        except Exception as e:
            errors.append(f"Can not digest check collection: {e}")
        return {"errors": errors} if errors else None

    async def __validate_benchmark(self, benchmark: Benchmark) -> List[str]:
        all_checks = {c.id for c in await self.filter_checks()}
        errors = []
        for check in benchmark.nested_checks():
            if check not in all_checks:
                errors.append(f"Check {check} is defined in the benchmark but does not exist.")
        return errors

    async def __validate_check(self, check: ReportCheck) -> List[str]:
        errors = []
        try:
            env = check.default_values or {}
            if search := check.detect.get("resoto"):
                await self.template_expander.parse_query(search, on_section="reported", env=env)
            elif cmd := check.detect.get("resoto_cmd"):
                await self.cli.evaluate_cli_command(cmd, CLIContext(env=env))
            elif check.detect.get("manual"):
                pass
=======
                try:
                    env = check.default_values or {}
                    detect = ""
                    if search := check.detect.get("resoto"):
                        detect = search
                        await self.template_expander.parse_query(search, on_section="reported", env=env)
                    elif cmd := check.detect.get("resoto_cmd"):
                        detect = cmd
                        await self.cli.evaluate_cli_command(cmd, CLIContext(env=env))
                    elif check.detect.get("manual"):
                        continue
                    else:
                        errors.append(f"Check {check.id} neither has a resoto, resoto_cmd or manual defined")
                    if not check.result_kinds:
                        errors.append(f"Check {check.id} does not define any result kind")
                    for rk in check.result_kinds:
                        if rk not in detect:
                            errors.append(f"Check {check.id} does not detect result kind {rk}")
                    if not check.remediation.text:
                        errors.append(f"Check {check.id} does not define any remediation text")
                    if not check.remediation.url:
                        errors.append(f"Check {check.id} does not define any remediation url")
                    for prop in ["id", "title", "risk", "severity"]:
                        if not getattr(check, prop, None):
                            errors.append(f"Check {check.id} does not define prop {prop}")
                except Exception as e:
                    errors.append(f"Check {check.id} is invalid: {e}")
            if errors:
                return {"error": f"Can not validate check collection: {errors}"}
>>>>>>> 35fc7f64
            else:
                errors.append(f"Check {check.id} neither has a resoto, resoto_cmd or manual defined")
        except Exception as e:
            errors.append(f"Check {check.id} is invalid: {e}")
        return errors

    def __benchmarks_to_security_iterator(
        self, results: Dict[str, BenchmarkResult]
    ) -> AsyncIterator[Tuple[NodeId, Json]]:
        # Create a mapping from node_id to all check results that contain this node
        node_result: Dict[str, List[Tuple[BenchmarkResult, CheckResult]]] = defaultdict(list)

        def walk_collection(collection: CheckCollectionResult, parent: BenchmarkResult) -> None:
            for check in collection.checks:
                for resources in check.resources_failing_by_account.values():
                    for resource in resources:
                        node_result[resource["node_id"]].append((parent, check))
            for child in collection.children:
                walk_collection(child, parent)

        for result in results.values():
            walk_collection(result, result)

        async def iterate_nodes() -> AsyncIterator[Tuple[NodeId, Json]]:
            for node_id, contexts in node_result.items():
                issues = [
                    dict(benchmark=bench.id, check=check.check.id, severity=check.check.severity.name)
                    for bench, check in contexts
                ]
                yield NodeId(node_id), dict(issues=issues)

        return iterate_nodes()

    @staticmethod
    def on_startup() -> None:
        # make sure benchmarks and checks are loaded
        benchmarks_from_file()
        checks_from_file()


@lru_cache(maxsize=1)
def benchmarks_from_file() -> Dict[str, Benchmark]:
    result = {}
    for name, js in BenchmarkConfig.from_files().items():
        cid = ConfigId(name)
        benchmark = BenchmarkConfig.from_config(ConfigEntity(cid, {BenchmarkConfigRoot: js}))
        result[name] = benchmark
    return result


@lru_cache(maxsize=1)
def checks_from_file() -> Dict[str, ReportCheck]:
    result = {}
    for name, js in ReportCheckCollectionConfig.from_files().items():
        cid = ConfigId(name)
        for check in ReportCheckCollectionConfig.from_config(ConfigEntity(cid, {CheckConfigRoot: js})):
            result[check.id] = check
    return result<|MERGE_RESOLUTION|>--- conflicted
+++ resolved
@@ -424,7 +424,6 @@
         errors = []
         try:
             for check in ReportCheckCollectionConfig.from_config(ConfigEntity(ResotoReportCheck, json)):
-<<<<<<< HEAD
                 errors.extend(await self.__validate_check(check))
         except Exception as e:
             errors.append(f"Can not digest check collection: {e}")
@@ -442,45 +441,29 @@
         errors = []
         try:
             env = check.default_values or {}
+            detect = ""
             if search := check.detect.get("resoto"):
+                detect = search
                 await self.template_expander.parse_query(search, on_section="reported", env=env)
             elif cmd := check.detect.get("resoto_cmd"):
+                detect = cmd
                 await self.cli.evaluate_cli_command(cmd, CLIContext(env=env))
             elif check.detect.get("manual"):
-                pass
-=======
-                try:
-                    env = check.default_values or {}
-                    detect = ""
-                    if search := check.detect.get("resoto"):
-                        detect = search
-                        await self.template_expander.parse_query(search, on_section="reported", env=env)
-                    elif cmd := check.detect.get("resoto_cmd"):
-                        detect = cmd
-                        await self.cli.evaluate_cli_command(cmd, CLIContext(env=env))
-                    elif check.detect.get("manual"):
-                        continue
-                    else:
-                        errors.append(f"Check {check.id} neither has a resoto, resoto_cmd or manual defined")
-                    if not check.result_kinds:
-                        errors.append(f"Check {check.id} does not define any result kind")
-                    for rk in check.result_kinds:
-                        if rk not in detect:
-                            errors.append(f"Check {check.id} does not detect result kind {rk}")
-                    if not check.remediation.text:
-                        errors.append(f"Check {check.id} does not define any remediation text")
-                    if not check.remediation.url:
-                        errors.append(f"Check {check.id} does not define any remediation url")
-                    for prop in ["id", "title", "risk", "severity"]:
-                        if not getattr(check, prop, None):
-                            errors.append(f"Check {check.id} does not define prop {prop}")
-                except Exception as e:
-                    errors.append(f"Check {check.id} is invalid: {e}")
-            if errors:
-                return {"error": f"Can not validate check collection: {errors}"}
->>>>>>> 35fc7f64
+                return []
             else:
                 errors.append(f"Check {check.id} neither has a resoto, resoto_cmd or manual defined")
+            if not check.result_kinds:
+                errors.append(f"Check {check.id} does not define any result kind")
+            for rk in check.result_kinds:
+                if rk not in detect:
+                    errors.append(f"Check {check.id} does not detect result kind {rk}")
+            if not check.remediation.text:
+                errors.append(f"Check {check.id} does not define any remediation text")
+            if not check.remediation.url:
+                errors.append(f"Check {check.id} does not define any remediation url")
+            for prop in ["id", "title", "risk", "severity"]:
+                if not getattr(check, prop, None):
+                    errors.append(f"Check {check.id} does not define prop {prop}")
         except Exception as e:
             errors.append(f"Check {check.id} is invalid: {e}")
         return errors
