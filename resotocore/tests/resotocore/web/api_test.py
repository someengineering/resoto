--- conflicted
+++ resolved
@@ -233,13 +233,8 @@
     assert result_list[0].get("id") == "3"  # first node is the parent node
 
     # aggregate
-<<<<<<< HEAD
-    result_aggregate = core_client.search_aggregate("aggregate(reported.kind as kind: sum(1) as count): all", g)
+    result_aggregate = core_client.search_aggregate("aggregate(reported.kind as kind: sum(1) as count): all", graph=g)
     assert {r["group"]["kind"]: r["count"] async for r in result_aggregate} == {
-=======
-    result_aggregate = core_client.search_aggregate("aggregate(reported.kind as kind: sum(1) as count): all", graph=g)
-    assert {r["group"]["kind"]: r["count"] for r in result_aggregate} == {
->>>>>>> 76333af8
         "bla": 100,
         "cloud": 1,
         "foo": 11,
@@ -309,13 +304,8 @@
     assert executed == ["cloud: 1", "foo: 11", "bla: 100", "total matched: 112", "total unmatched: 0"]
 
     # list all cli commands
-<<<<<<< HEAD
     info = AccessJson(await core_client.cli_info())
-    assert len(info.commands) == 37
-=======
-    info = AccessJson(core_client.cli_info())
     assert len(info.commands) == 39
->>>>>>> 76333af8
 
 
 @pytest.mark.asyncio
