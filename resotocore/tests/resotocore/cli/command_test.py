--- conflicted
+++ resolved
@@ -865,7 +865,6 @@
 
 
 @pytest.mark.asyncio
-<<<<<<< HEAD
 async def test_jira_alias(cli: CLI, echo_http_server: Tuple[int, List[Tuple[Request, Json]]]) -> None:
     port, requests = echo_http_server
     result = await cli.execute_cli_command(
@@ -873,7 +872,21 @@
         stream.list,
     )
     # 100 times bla, jira allows 25 fields -> 4 requests
-=======
+    assert result == [["4 requests with status 200 sent."]]
+    assert len(requests) == 4
+    print(requests[0][1])
+    assert requests[0][1] == {
+        "fields": {
+                "summary": "test",
+                "issuetype": {"id": "10001"},
+                "project": {"id": "10000"},
+                "description": "test message\n\nbla: yes or no\nbla: yes or no\nbla: yes or no\nbla: yes or no\nbla: yes or no\nbla: yes or no\nbla: yes or no\nbla: yes or no\nbla: yes or no\nbla: yes or no\nbla: yes or no\nbla: yes or no\nbla: yes or no\nbla: yes or no\nbla: yes or no\nbla: yes or no\nbla: yes or no\nbla: yes or no\nbla: yes or no\nbla: yes or no\nbla: yes or no\nbla: yes or no\nbla: yes or no\nbla: yes or no\nbla: yes or no\n\nIssue created by Resoto",
+                "reporter": {"id": "test"},
+                "labels": ["created-by-resoto"],
+            }
+    }
+
+@pytest.mark.asyncio
 async def test_slack_alias(cli: CLI, echo_http_server: Tuple[int, List[Tuple[Request, Json]]]) -> None:
     port, requests = echo_http_server
     result = await cli.execute_cli_command(
@@ -881,28 +894,16 @@
         stream.list,
     )
     # 100 times bla, discord allows 25 fields -> 4 requests
->>>>>>> 08347669
     assert result == [["4 requests with status 200 sent."]]
     assert len(requests) == 4
     print(requests[0][1])
     assert requests[0][1] == {
-<<<<<<< HEAD
-        "fields": {
-            "summary": "test",
-            "issuetype": {"id": "10001"},
-            "project": {"id": "10000"},
-            "description": "test message\n\nbla: yes or no\nbla: yes or no\nbla: yes or no\nbla: yes or no\nbla: yes or no\nbla: yes or no\nbla: yes or no\nbla: yes or no\nbla: yes or no\nbla: yes or no\nbla: yes or no\nbla: yes or no\nbla: yes or no\nbla: yes or no\nbla: yes or no\nbla: yes or no\nbla: yes or no\nbla: yes or no\nbla: yes or no\nbla: yes or no\nbla: yes or no\nbla: yes or no\nbla: yes or no\nbla: yes or no\nbla: yes or no\n\nIssue created by Resoto",
-            "reporter": {"id": "test"},
-            "labels": ["created-by-resoto"],
-        }
-=======
         "blocks": [
             {"type": "header", "text": {"type": "plain_text", "text": "test"}},
             {"type": "section", "text": {"type": "mrkdwn", "text": "test message"}},
             {"type": "section", "fields": [{"type": "mrkdwn", "text": "*bla*\nyes or no"} for _ in range(0, 25)]},
             {"type": "context", "elements": [{"type": "mrkdwn", "text": "Message created by Resoto"}]},
         ],
->>>>>>> 08347669
     }
 
 
